[package]
name = "bevy_ecs_ldtk"
description = "An ECS-friendly ldtk plugin for bevy."
version = "0.11.0"
edition = "2021"
authors = ["Trevor Lovell <trevorlovelldesign@gmail.com>"]
repository = "https://github.com/Trouv/bevy_ecs_ldtk"
license = "MIT OR Apache-2.0"
keywords = ["bevy", "ldtk", "game", "gamedev", "map-editor"]
categories = ["game-development"]
exclude = ["assets/*", "repo/*", "scripts/*"]

[workspace]
members = ["macros"]

[dependencies]
<<<<<<< HEAD
bevy_ecs_ldtk_macros = { version = "0.10.0", optional = true, path = "macros" }
bevy_ecs_tilemap = { version = "0.14.0", default-features = false}
bevy = { version = "0.14", default-features = false, features = ["bevy_sprite"] }
=======
bevy_ecs_ldtk_macros = { version = "0.11.0", optional = true, path = "macros" }
bevy_ecs_tilemap = { version = "0.15.0", default-features = false }
bevy = { version = "0.15", default-features = false, features = [
    "bevy_sprite",
] }
>>>>>>> b09d10b9
derive-getters = "0.3.0"
serde = { version = "1.0", features = ["derive"] }
serde_json = "1.0"
regex = "1"
rand = "0.8"
thiserror = "1.0"
paste = "1.0"
derive_more = "0.99.17"
path-clean = "1.0.1"

[dev-dependencies]
bevy = "0.15"
bevy_rapier2d = "0.28.0"
fake = { version = "2.8.0", features = ["uuid"] }
<<<<<<< HEAD
bevy-inspector-egui = "0.25"
=======
rand = "0.8"
bevy-inspector-egui = "0.28"
>>>>>>> b09d10b9

[features]
default = ["derive", "render", "internal_levels"]
derive = ["bevy_ecs_ldtk_macros"]
atlas = ["bevy_ecs_tilemap/atlas"]
render = ["bevy_ecs_tilemap/render"]
internal_levels = []
external_levels = []

[package.metadata.docs.rs]
all-features = true

[[example]]
name = "platformer"
path = "examples/platformer/main.rs"

[[example]]
name = "field_instances"
path = "examples/field_instances/main.rs"

[[example]]
name = "collectathon"
path = "examples/collectathon/main.rs"<|MERGE_RESOLUTION|>--- conflicted
+++ resolved
@@ -14,17 +14,11 @@
 members = ["macros"]
 
 [dependencies]
-<<<<<<< HEAD
-bevy_ecs_ldtk_macros = { version = "0.10.0", optional = true, path = "macros" }
-bevy_ecs_tilemap = { version = "0.14.0", default-features = false}
-bevy = { version = "0.14", default-features = false, features = ["bevy_sprite"] }
-=======
 bevy_ecs_ldtk_macros = { version = "0.11.0", optional = true, path = "macros" }
 bevy_ecs_tilemap = { version = "0.15.0", default-features = false }
 bevy = { version = "0.15", default-features = false, features = [
     "bevy_sprite",
 ] }
->>>>>>> b09d10b9
 derive-getters = "0.3.0"
 serde = { version = "1.0", features = ["derive"] }
 serde_json = "1.0"
@@ -39,12 +33,8 @@
 bevy = "0.15"
 bevy_rapier2d = "0.28.0"
 fake = { version = "2.8.0", features = ["uuid"] }
-<<<<<<< HEAD
-bevy-inspector-egui = "0.25"
-=======
 rand = "0.8"
 bevy-inspector-egui = "0.28"
->>>>>>> b09d10b9
 
 [features]
 default = ["derive", "render", "internal_levels"]
