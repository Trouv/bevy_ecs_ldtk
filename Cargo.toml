--- conflicted
+++ resolved
@@ -15,13 +15,8 @@
 
 [dependencies]
 bevy_ecs_ldtk_macros = { version = "0.9.0", optional = true, path = "macros" }
-<<<<<<< HEAD
 bevy_ecs_tilemap = { git = "https://github.com/StarArawn/bevy_ecs_tilemap", rev = "aee4779c50f22dceaef946218260caf34011a757", default-features = false}  
 bevy = { version = "0.14.0", default-features = false, features = ["bevy_sprite"] }
-=======
-bevy_ecs_tilemap = { git = "https://github.com/StarArawn/bevy_ecs_tilemap", rev = "e4f3cc668110d9a46f6fe407db4f6d4daeabc3d2", default-features = false }
-bevy = { version = "0.13", default-features = false, features = ["bevy_sprite"] }
->>>>>>> 416a46ea
 derive-getters = "0.3.0"
 serde = { version = "1.0", features = ["derive"] }
 serde_json = "1.0"
