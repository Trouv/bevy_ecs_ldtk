--- conflicted
+++ resolved
@@ -14,16 +14,10 @@
 members = ["macros"]
 
 [dependencies]
-<<<<<<< HEAD
-bevy_ecs_ldtk_macros = { version = "0.7.0", optional = true, path = "macros" }
-bevy_ecs_tilemap = { version = "0.10", default-features = false }
-bevy = { version = "0.10", default-features = false, features = ["bevy_sprite"] }
-derive-getters = "0.3.0"
-=======
 bevy_ecs_ldtk_macros = { version = "0.8.0", optional = true, path = "macros" }
 bevy_ecs_tilemap = { version = "0.11", default-features = false }
 bevy = { version = "0.11", default-features = false, features = ["bevy_sprite"] }
->>>>>>> 9a10bc8d
+derive-getters = "0.3.0"
 serde = { version = "1.0", features = ["derive"] }
 serde_json = "1.0"
 regex = "1"
