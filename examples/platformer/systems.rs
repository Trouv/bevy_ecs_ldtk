use crate::components::*;
use bevy::prelude::*;
use bevy_ecs_ldtk::prelude::*;

use std::collections::{HashMap, HashSet};

use bevy_rapier2d::prelude::*;

pub fn setup(mut commands: Commands, asset_server: Res<AssetServer>) {
    let camera = Camera2dBundle::default();
    commands.spawn(camera);

    let ldtk_handle = asset_server.load("Typical_2D_platformer_example.ldtk");
    commands.spawn(LdtkWorldBundle {
        ldtk_handle,
        ..Default::default()
    });
}

pub fn dbg_player_items(
    input: Res<Input<KeyCode>>,
    mut query: Query<(&Items, &EntityInstance), With<Player>>,
) {
    for (items, entity_instance) in &mut query {
        if input.just_pressed(KeyCode::P) {
            dbg!(&items);
            dbg!(&entity_instance);
        }
    }
}

pub fn movement(
    input: Res<Input<KeyCode>>,
    mut query: Query<(&mut Velocity, &mut Climber, &GroundDetection), With<Player>>,
) {
    for (mut velocity, mut climber, ground_detection) in &mut query {
        let right = if input.pressed(KeyCode::D) { 1. } else { 0. };
        let left = if input.pressed(KeyCode::A) { 1. } else { 0. };

        velocity.linvel.x = (right - left) * 200.;

        if climber.intersecting_climbables.is_empty() {
            climber.climbing = false;
        } else if input.just_pressed(KeyCode::W) || input.just_pressed(KeyCode::S) {
            climber.climbing = true;
        }

        if climber.climbing {
            let up = if input.pressed(KeyCode::W) { 1. } else { 0. };
            let down = if input.pressed(KeyCode::S) { 1. } else { 0. };

            velocity.linvel.y = (up - down) * 200.;
        }

        if input.just_pressed(KeyCode::Space) && (ground_detection.on_ground || climber.climbing) {
            velocity.linvel.y = 500.;
            climber.climbing = false;
        }
    }
}

/// Spawns heron collisions for the walls of a level
///
/// You could just insert a ColliderBundle in to the WallBundle,
/// but this spawns a different collider for EVERY wall tile.
/// This approach leads to bad performance.
///
/// Instead, by flagging the wall tiles and spawning the collisions later,
/// we can minimize the amount of colliding entities.
///
/// The algorithm used here is a nice compromise between simplicity, speed,
/// and a small number of rectangle colliders.
/// In basic terms, it will:
/// 1. consider where the walls are
/// 2. combine wall tiles into flat "plates" in each individual row
/// 3. combine the plates into rectangles across multiple rows wherever possible
/// 4. spawn colliders for each rectangle
pub fn spawn_wall_collision(
    mut commands: Commands,
    wall_query: Query<(&GridCoords, &Parent), Added<Wall>>,
    parent_query: Query<&Parent, Without<Wall>>,
    level_query: Query<(Entity, &LevelIid)>,
    ldtk_projects: Query<&Handle<LdtkProject>>,
    ldtk_project_assets: Res<Assets<LdtkProject>>,
) {
    /// Represents a wide wall that is 1 tile tall
    /// Used to spawn wall collisions
    #[derive(Clone, Eq, PartialEq, Debug, Default, Hash)]
    struct Plate {
        left: i32,
        right: i32,
    }

    /// A simple rectangle type representing a wall of any size
    struct Rect {
        left: i32,
        right: i32,
        top: i32,
        bottom: i32,
    }

    // Consider where the walls are
    // storing them as GridCoords in a HashSet for quick, easy lookup
    //
    // The key of this map will be the entity of the level the wall belongs to.
    // This has two consequences in the resulting collision entities:
    // 1. it forces the walls to be split along level boundaries
    // 2. it lets us easily add the collision entities as children of the appropriate level entity
    let mut level_to_wall_locations: HashMap<Entity, HashSet<GridCoords>> = HashMap::new();

    wall_query.for_each(|(&grid_coords, parent)| {
        // An intgrid tile's direct parent will be a layer entity, not the level entity
        // To get the level entity, you need the tile's grandparent.
        // This is where parent_query comes in.
        if let Ok(grandparent) = parent_query.get(parent.get()) {
            level_to_wall_locations
                .entry(grandparent.get())
                .or_default()
                .insert(grid_coords);
        }
    });

    if !wall_query.is_empty() {
        level_query.for_each(|(level_entity, level_iid)| {
            if let Some(level_walls) = level_to_wall_locations.get(&level_entity) {
                let ldtk_project = ldtk_project_assets
                    .get(ldtk_projects.single())
                    .expect("Project should be loaded if level has spawned");

                let level = ldtk_project
                    .get_loaded_level_by_iid(&level_iid.to_string())
                    .expect("Spawned level should exist in LDtk project");

                let LayerInstance {
                    c_wid: width,
                    c_hei: height,
                    grid_size,
                    ..
                } = level.layer_instances()[0];

                // combine wall tiles into flat "plates" in each individual row
                let mut plate_stack: Vec<Vec<Plate>> = Vec::new();

                for y in 0..height {
                    let mut row_plates: Vec<Plate> = Vec::new();
                    let mut plate_start = None;

                    // + 1 to the width so the algorithm "terminates" plates that touch the right edge
                    for x in 0..width + 1 {
                        match (plate_start, level_walls.contains(&GridCoords { x, y })) {
                            (Some(s), false) => {
                                row_plates.push(Plate {
                                    left: s,
                                    right: x - 1,
                                });
                                plate_start = None;
                            }
                            (None, true) => plate_start = Some(x),
                            _ => (),
                        }
                    }

                    plate_stack.push(row_plates);
                }

                // combine "plates" into rectangles across multiple rows
                let mut rect_builder: HashMap<Plate, Rect> = HashMap::new();
                let mut prev_row: Vec<Plate> = Vec::new();
                let mut wall_rects: Vec<Rect> = Vec::new();

                // an extra empty row so the algorithm "finishes" the rects that touch the top edge
                plate_stack.push(Vec::new());

                for (y, current_row) in plate_stack.into_iter().enumerate() {
                    for prev_plate in &prev_row {
                        if !current_row.contains(prev_plate) {
                            // remove the finished rect so that the same plate in the future starts a new rect
                            if let Some(rect) = rect_builder.remove(prev_plate) {
                                wall_rects.push(rect);
                            }
                        }
                    }
                    for plate in &current_row {
                        rect_builder
                            .entry(plate.clone())
                            .and_modify(|e| e.top += 1)
                            .or_insert(Rect {
                                bottom: y as i32,
                                top: y as i32,
                                left: plate.left,
                                right: plate.right,
                            });
                    }
                    prev_row = current_row;
                }

                commands.entity(level_entity).with_children(|level| {
                    // Spawn colliders for every rectangle..
                    // Making the collider a child of the level serves two purposes:
                    // 1. Adjusts the transforms to be relative to the level for free
                    // 2. the colliders will be despawned automatically when levels unload
                    for wall_rect in wall_rects {
                        level
                            .spawn_empty()
                            .insert(Collider::cuboid(
                                (wall_rect.right as f32 - wall_rect.left as f32 + 1.)
                                    * grid_size as f32
                                    / 2.,
                                (wall_rect.top as f32 - wall_rect.bottom as f32 + 1.)
                                    * grid_size as f32
                                    / 2.,
                            ))
                            .insert(RigidBody::Fixed)
                            .insert(Friction::new(1.0))
                            .insert(Transform::from_xyz(
                                (wall_rect.left + wall_rect.right + 1) as f32 * grid_size as f32
                                    / 2.,
                                (wall_rect.bottom + wall_rect.top + 1) as f32 * grid_size as f32
                                    / 2.,
                                0.,
                            ))
                            .insert(GlobalTransform::default());
                    }
                });
            }
        });
    }
}

pub fn detect_climb_range(
    mut climbers: Query<&mut Climber>,
    climbables: Query<Entity, With<Climbable>>,
    mut collisions: EventReader<CollisionEvent>,
) {
    for collision in collisions.iter() {
        match collision {
            CollisionEvent::Started(collider_a, collider_b, _) => {
                if let (Ok(mut climber), Ok(climbable)) =
                    (climbers.get_mut(*collider_a), climbables.get(*collider_b))
                {
                    climber.intersecting_climbables.insert(climbable);
                }
                if let (Ok(mut climber), Ok(climbable)) =
                    (climbers.get_mut(*collider_b), climbables.get(*collider_a))
                {
                    climber.intersecting_climbables.insert(climbable);
                };
            }
            CollisionEvent::Stopped(collider_a, collider_b, _) => {
                if let (Ok(mut climber), Ok(climbable)) =
                    (climbers.get_mut(*collider_a), climbables.get(*collider_b))
                {
                    climber.intersecting_climbables.remove(&climbable);
                }

                if let (Ok(mut climber), Ok(climbable)) =
                    (climbers.get_mut(*collider_b), climbables.get(*collider_a))
                {
                    climber.intersecting_climbables.remove(&climbable);
                }
            }
        }
    }
}

pub fn ignore_gravity_if_climbing(
    mut query: Query<(&Climber, &mut GravityScale), Changed<Climber>>,
) {
    for (climber, mut gravity_scale) in &mut query {
        if climber.climbing {
            gravity_scale.0 = 0.0;
        } else {
            gravity_scale.0 = 1.0;
        }
    }
}

pub fn patrol(mut query: Query<(&mut Transform, &mut Velocity, &mut Patrol)>) {
    for (mut transform, mut velocity, mut patrol) in &mut query {
        if patrol.points.len() <= 1 {
            continue;
        }

        let mut new_velocity =
            (patrol.points[patrol.index] - transform.translation.truncate()).normalize() * 75.;

        if new_velocity.dot(velocity.linvel) < 0. {
            if patrol.index == 0 {
                patrol.forward = true;
            } else if patrol.index == patrol.points.len() - 1 {
                patrol.forward = false;
            }

            transform.translation.x = patrol.points[patrol.index].x;
            transform.translation.y = patrol.points[patrol.index].y;

            if patrol.forward {
                patrol.index += 1;
            } else {
                patrol.index -= 1;
            }

            new_velocity =
                (patrol.points[patrol.index] - transform.translation.truncate()).normalize() * 75.;
        }

        velocity.linvel = new_velocity;
    }
}

const ASPECT_RATIO: f32 = 16. / 9.;

#[allow(clippy::type_complexity)]
pub fn camera_fit_inside_current_level(
    mut camera_query: Query<
        (
            &mut bevy::render::camera::OrthographicProjection,
            &mut Transform,
        ),
        Without<Player>,
    >,
    player_query: Query<&Transform, With<Player>>,
    level_query: Query<(&Transform, &LevelIid), (Without<OrthographicProjection>, Without<Player>)>,
    ldtk_projects: Query<&Handle<LdtkProject>>,
    level_selection: Res<LevelSelection>,
    ldtk_project_assets: Res<Assets<LdtkProject>>,
) {
    if let Ok(Transform {
        translation: player_translation,
        ..
    }) = player_query.get_single()
    {
        let player_translation = *player_translation;

        let (mut orthographic_projection, mut camera_transform) = camera_query.single_mut();

<<<<<<< HEAD
        for (level_transform, level_iid) in &level_query {
            let ldtk_project = ldtk_project_assets
                .get(ldtk_projects.single())
                .expect("Project should be loaded if level has spawned");

            let level = ldtk_project
                .get_raw_level_by_iid(&level_iid.to_string())
                .expect("Spawned level should exist in LDtk project");

            if level_selection.is_match(&0, level) {
                let level_ratio = level.px_wid as f32 / level.px_hei as f32;
                orthographic_projection.viewport_origin = Vec2::ZERO;
                if level_ratio > ASPECT_RATIO {
                    // level is wider than the screen
                    let height = (level.px_hei as f32 / 9.).round() * 9.;
                    let width = height * ASPECT_RATIO;
                    orthographic_projection.scaling_mode =
                        bevy::render::camera::ScalingMode::Fixed { width, height };
                    camera_transform.translation.x =
                        (player_translation.x - level_transform.translation.x - width / 2.)
                            .clamp(0., level.px_wid as f32 - width);
                    camera_transform.translation.y = 0.;
                } else {
                    // level is taller than the screen
                    let width = (level.px_wid as f32 / 16.).round() * 16.;
                    let height = width / ASPECT_RATIO;
                    orthographic_projection.scaling_mode =
                        bevy::render::camera::ScalingMode::Fixed { width, height };
                    camera_transform.translation.y =
                        (player_translation.y - level_transform.translation.y - height / 2.)
                            .clamp(0., level.px_hei as f32 - height);
                    camera_transform.translation.x = 0.;
=======
        for (level_transform, level_handle) in &level_query {
            if let Some(ldtk_level) = ldtk_levels.get(level_handle) {
                let level = &ldtk_level.data();
                if level_selection.is_match(&LevelIndices::default(), level) {
                    let level_ratio = level.px_wid as f32 / ldtk_level.data().px_hei as f32;
                    orthographic_projection.viewport_origin = Vec2::ZERO;
                    if level_ratio > ASPECT_RATIO {
                        // level is wider than the screen
                        let height = (level.px_hei as f32 / 9.).round() * 9.;
                        let width = height * ASPECT_RATIO;
                        orthographic_projection.scaling_mode =
                            bevy::render::camera::ScalingMode::Fixed { width, height };
                        camera_transform.translation.x =
                            (player_translation.x - level_transform.translation.x - width / 2.)
                                .clamp(0., level.px_wid as f32 - width);
                        camera_transform.translation.y = 0.;
                    } else {
                        // level is taller than the screen
                        let width = (level.px_wid as f32 / 16.).round() * 16.;
                        let height = width / ASPECT_RATIO;
                        orthographic_projection.scaling_mode =
                            bevy::render::camera::ScalingMode::Fixed { width, height };
                        camera_transform.translation.y =
                            (player_translation.y - level_transform.translation.y - height / 2.)
                                .clamp(0., level.px_hei as f32 - height);
                        camera_transform.translation.x = 0.;
                    }

                    camera_transform.translation.x += level_transform.translation.x;
                    camera_transform.translation.y += level_transform.translation.y;
>>>>>>> 59618fe2
                }

                camera_transform.translation.x += level_transform.translation.x;
                camera_transform.translation.y += level_transform.translation.y;
            }
        }
    }
}

pub fn update_level_selection(
    level_query: Query<(&LevelIid, &Transform), Without<Player>>,
    player_query: Query<&Transform, With<Player>>,
    mut level_selection: ResMut<LevelSelection>,
    ldtk_projects: Query<&Handle<LdtkProject>>,
    ldtk_project_assets: Res<Assets<LdtkProject>>,
) {
<<<<<<< HEAD
    for (level_iid, level_transform) in &level_query {
        let ldtk_project = ldtk_project_assets
            .get(ldtk_projects.single())
            .expect("Project should be loaded if level has spawned");

        let level = ldtk_project
            .get_raw_level_by_iid(&level_iid.to_string())
            .expect("Spawned level should exist in LDtk project");

        let level_bounds = Rect {
            min: Vec2::new(level_transform.translation.x, level_transform.translation.y),
            max: Vec2::new(
                level_transform.translation.x + level.px_wid as f32,
                level_transform.translation.y + level.px_hei as f32,
            ),
        };

        for player_transform in &player_query {
            if player_transform.translation.x < level_bounds.max.x
                && player_transform.translation.x > level_bounds.min.x
                && player_transform.translation.y < level_bounds.max.y
                && player_transform.translation.y > level_bounds.min.y
                && !level_selection.is_match(&0, level)
            {
                *level_selection = LevelSelection::Iid(level.iid.clone());
=======
    for (level_handle, level_transform) in &level_query {
        if let Some(ldtk_level) = ldtk_levels.get(level_handle) {
            let level_bounds = Rect {
                min: Vec2::new(level_transform.translation.x, level_transform.translation.y),
                max: Vec2::new(
                    level_transform.translation.x + ldtk_level.data().px_wid as f32,
                    level_transform.translation.y + ldtk_level.data().px_hei as f32,
                ),
            };

            for player_transform in &player_query {
                if player_transform.translation.x < level_bounds.max.x
                    && player_transform.translation.x > level_bounds.min.x
                    && player_transform.translation.y < level_bounds.max.y
                    && player_transform.translation.y > level_bounds.min.y
                    && !level_selection.is_match(&LevelIndices::default(), ldtk_level.data())
                {
                    *level_selection = LevelSelection::iid(ldtk_level.data().iid.clone());
                }
>>>>>>> 59618fe2
            }
        }
    }
}

pub fn spawn_ground_sensor(
    mut commands: Commands,
    detect_ground_for: Query<(Entity, &Collider), Added<GroundDetection>>,
) {
    for (entity, shape) in &detect_ground_for {
        if let Some(cuboid) = shape.as_cuboid() {
            let Vec2 {
                x: half_extents_x,
                y: half_extents_y,
            } = cuboid.half_extents();

            let detector_shape = Collider::cuboid(half_extents_x / 2.0, 2.);

            let sensor_translation = Vec3::new(0., -half_extents_y, 0.);

            commands.entity(entity).with_children(|builder| {
                builder
                    .spawn_empty()
                    .insert(ActiveEvents::COLLISION_EVENTS)
                    .insert(detector_shape)
                    .insert(Sensor)
                    .insert(Transform::from_translation(sensor_translation))
                    .insert(GlobalTransform::default())
                    .insert(GroundSensor {
                        ground_detection_entity: entity,
                        intersecting_ground_entities: HashSet::new(),
                    });
            });
        }
    }
}

pub fn ground_detection(
    mut ground_sensors: Query<&mut GroundSensor>,
    mut collisions: EventReader<CollisionEvent>,
    collidables: Query<With<Collider>, Without<Sensor>>,
) {
    for collision_event in collisions.iter() {
        match collision_event {
            CollisionEvent::Started(e1, e2, _) => {
                if collidables.contains(*e1) {
                    if let Ok(mut sensor) = ground_sensors.get_mut(*e2) {
                        sensor.intersecting_ground_entities.insert(*e1);
                    }
                } else if collidables.contains(*e2) {
                    if let Ok(mut sensor) = ground_sensors.get_mut(*e1) {
                        sensor.intersecting_ground_entities.insert(*e2);
                    }
                }
            }
            CollisionEvent::Stopped(e1, e2, _) => {
                if collidables.contains(*e1) {
                    if let Ok(mut sensor) = ground_sensors.get_mut(*e2) {
                        sensor.intersecting_ground_entities.remove(e1);
                    }
                } else if collidables.contains(*e2) {
                    if let Ok(mut sensor) = ground_sensors.get_mut(*e1) {
                        sensor.intersecting_ground_entities.remove(e2);
                    }
                }
            }
        }
    }
}

pub fn update_on_ground(
    mut ground_detectors: Query<&mut GroundDetection>,
    ground_sensors: Query<&GroundSensor, Changed<GroundSensor>>,
) {
    for sensor in &ground_sensors {
        if let Ok(mut ground_detection) = ground_detectors.get_mut(sensor.ground_detection_entity) {
            ground_detection.on_ground = !sensor.intersecting_ground_entities.is_empty();
        }
    }
}

pub fn restart_level(
    mut commands: Commands,
    level_query: Query<Entity, With<Handle<LdtkExternalLevel>>>,
    input: Res<Input<KeyCode>>,
) {
    if input.just_pressed(KeyCode::R) {
        for level_entity in &level_query {
            commands.entity(level_entity).insert(Respawn);
        }
    }
}<|MERGE_RESOLUTION|>--- conflicted
+++ resolved
@@ -334,7 +334,6 @@
 
         let (mut orthographic_projection, mut camera_transform) = camera_query.single_mut();
 
-<<<<<<< HEAD
         for (level_transform, level_iid) in &level_query {
             let ldtk_project = ldtk_project_assets
                 .get(ldtk_projects.single())
@@ -344,7 +343,7 @@
                 .get_raw_level_by_iid(&level_iid.to_string())
                 .expect("Spawned level should exist in LDtk project");
 
-            if level_selection.is_match(&0, level) {
+            if level_selection.is_match(&LevelIndices::default(), level) {
                 let level_ratio = level.px_wid as f32 / level.px_hei as f32;
                 orthographic_projection.viewport_origin = Vec2::ZERO;
                 if level_ratio > ASPECT_RATIO {
@@ -367,38 +366,6 @@
                         (player_translation.y - level_transform.translation.y - height / 2.)
                             .clamp(0., level.px_hei as f32 - height);
                     camera_transform.translation.x = 0.;
-=======
-        for (level_transform, level_handle) in &level_query {
-            if let Some(ldtk_level) = ldtk_levels.get(level_handle) {
-                let level = &ldtk_level.data();
-                if level_selection.is_match(&LevelIndices::default(), level) {
-                    let level_ratio = level.px_wid as f32 / ldtk_level.data().px_hei as f32;
-                    orthographic_projection.viewport_origin = Vec2::ZERO;
-                    if level_ratio > ASPECT_RATIO {
-                        // level is wider than the screen
-                        let height = (level.px_hei as f32 / 9.).round() * 9.;
-                        let width = height * ASPECT_RATIO;
-                        orthographic_projection.scaling_mode =
-                            bevy::render::camera::ScalingMode::Fixed { width, height };
-                        camera_transform.translation.x =
-                            (player_translation.x - level_transform.translation.x - width / 2.)
-                                .clamp(0., level.px_wid as f32 - width);
-                        camera_transform.translation.y = 0.;
-                    } else {
-                        // level is taller than the screen
-                        let width = (level.px_wid as f32 / 16.).round() * 16.;
-                        let height = width / ASPECT_RATIO;
-                        orthographic_projection.scaling_mode =
-                            bevy::render::camera::ScalingMode::Fixed { width, height };
-                        camera_transform.translation.y =
-                            (player_translation.y - level_transform.translation.y - height / 2.)
-                                .clamp(0., level.px_hei as f32 - height);
-                        camera_transform.translation.x = 0.;
-                    }
-
-                    camera_transform.translation.x += level_transform.translation.x;
-                    camera_transform.translation.y += level_transform.translation.y;
->>>>>>> 59618fe2
                 }
 
                 camera_transform.translation.x += level_transform.translation.x;
@@ -415,7 +382,6 @@
     ldtk_projects: Query<&Handle<LdtkProject>>,
     ldtk_project_assets: Res<Assets<LdtkProject>>,
 ) {
-<<<<<<< HEAD
     for (level_iid, level_transform) in &level_query {
         let ldtk_project = ldtk_project_assets
             .get(ldtk_projects.single())
@@ -438,30 +404,9 @@
                 && player_transform.translation.x > level_bounds.min.x
                 && player_transform.translation.y < level_bounds.max.y
                 && player_transform.translation.y > level_bounds.min.y
-                && !level_selection.is_match(&0, level)
+                && !level_selection.is_match(&LevelIndices::default(), level)
             {
-                *level_selection = LevelSelection::Iid(level.iid.clone());
-=======
-    for (level_handle, level_transform) in &level_query {
-        if let Some(ldtk_level) = ldtk_levels.get(level_handle) {
-            let level_bounds = Rect {
-                min: Vec2::new(level_transform.translation.x, level_transform.translation.y),
-                max: Vec2::new(
-                    level_transform.translation.x + ldtk_level.data().px_wid as f32,
-                    level_transform.translation.y + ldtk_level.data().px_hei as f32,
-                ),
-            };
-
-            for player_transform in &player_query {
-                if player_transform.translation.x < level_bounds.max.x
-                    && player_transform.translation.x > level_bounds.min.x
-                    && player_transform.translation.y < level_bounds.max.y
-                    && player_transform.translation.y > level_bounds.min.y
-                    && !level_selection.is_match(&LevelIndices::default(), ldtk_level.data())
-                {
-                    *level_selection = LevelSelection::iid(ldtk_level.data().iid.clone());
-                }
->>>>>>> 59618fe2
+                *level_selection = LevelSelection::iid(level.iid.clone());
             }
         }
     }
