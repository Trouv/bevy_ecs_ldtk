use crate::{
<<<<<<< HEAD
    assets::level_map::{LevelIndices, LevelMetadata},
    ldtk::{loaded_level::LoadedLevel, LdtkJson, Level},
=======
    assets::{ldtk_path_to_asset_path, LdtkLevel, LevelIndices},
    ldtk::{LdtkJson, Level},
>>>>>>> 59618fe2
    resources::LevelSelection,
};
use bevy::{
    asset::{AssetLoader, AssetPath, LoadContext, LoadedAsset},
    prelude::*,
    reflect::{TypePath, TypeUuid},
    utils::BoxedFuture,
};
use derive_getters::Getters;
use indexmap::IndexMap;
use std::collections::HashMap;
use std::path::Path;
use thiserror::Error;

#[cfg(feature = "external_levels")]
use crate::assets::LdtkExternalLevel;

fn ldtk_path_to_asset_path<'b>(ldtk_path: &Path, rel_path: &str) -> AssetPath<'b> {
    ldtk_path.parent().unwrap().join(Path::new(rel_path)).into()
}

#[cfg(not(feature = "external_levels"))]
fn expect_level_loaded(level: &Level) -> LoadedLevel {
    LoadedLevel::try_from(level)
        .expect("LdtkProject construction should guarantee that internal levels are loaded")
}

/// Main asset for loading ldtk files.
///
/// Load your ldtk project with the asset server, then insert the handle into the
/// [`LdtkWorldBundle`].
///
/// [`LdtkWorldBundle`]: crate::components::LdtkWorldBundle
#[derive(Clone, Debug, PartialEq, TypeUuid, TypePath, Getters)]
#[uuid = "ecfb87b7-9cd9-4970-8482-f2f68b770d31"]
pub struct LdtkProject {
    /// Raw ldtk project data.
    data: LdtkJson,
    /// Map from tileset uids to image handles for the loaded tileset.
    tileset_map: HashMap<i32, Handle<Image>>,
    /// Map from level iids to level metadata.
    level_map: IndexMap<String, LevelMetadata>,
    /// Image used for rendering int grid colors.
    int_grid_image_handle: Option<Handle<Image>>,
}

impl LdtkProject {
    /// Get an iterator of all the levels in the LDtk file.
    ///
    /// This abstraction avoids compatibility issues between pre-multi-world and post-multi-world
    /// LDtk projects.
    ///
    /// Note: the returned levels are the ones existent in the [`LdtkProject`].
    /// These levels will have "incomplete" data if you use LDtk's external levels feature.
    /// To always get full level data, you'll need to access `Assets<LdtkLevel>`.
    pub fn iter_raw_levels(&self) -> impl Iterator<Item = &Level> {
        self.data.iter_raw_levels()
    }

    pub fn get_raw_level_by_indices(&self, indices: &LevelIndices) -> Option<&Level> {
        self.data.get_raw_level_by_indices(indices)
    }

    pub fn get_raw_level_by_iid(&self, iid: &String) -> Option<&Level> {
        self.level_map
            .get(iid)
            .and_then(|level_metadata| self.get_raw_level_by_indices(level_metadata.indices()))
    }

    pub fn get_raw_level_by_index(&self, index: usize) -> Option<&Level> {
        self.level_map
            .get_index(index)
            .and_then(|(_, level_metadata)| self.get_raw_level_by_indices(level_metadata.indices()))
    }

    /// Iterate through all levels in the project paired with their [`LevelIndices`].
    ///
    /// This works for multi-world and single-world projects agnostically.
    /// It iterates through levels in the root first, then levels in the worlds.
    pub fn iter_levels_with_indices(&self) -> impl Iterator<Item = (LevelIndices, &Level)> {
        self.data.iter_levels_with_indices()
    }

    /// Immutable access to a level at the given [`LevelIndices`].
    pub fn get_level_at_indices(&self, indices: &LevelIndices) -> Option<&Level> {
        self.data.get_level_at_indices(indices)
    }

    /// Find a particular level using a [`LevelSelection`].
    ///
    /// Note: the returned level is the one existent in the [`LdtkProject`].
    /// This level will have "incomplete" data if you use LDtk's external levels feature.
    /// To always get full level data, you'll need to access `Assets<LdtkLevel>`.
<<<<<<< HEAD
    pub fn find_raw_level_by_level_selection(
        &self,
        level_selection: &LevelSelection,
    ) -> Option<&Level> {
        match level_selection {
            LevelSelection::Iid(iid) => self.get_raw_level_by_iid(iid),
            LevelSelection::Index(index) => self.get_raw_level_by_index(*index),
            _ => self
                .iter_raw_levels()
                .enumerate()
                .find(|(i, l)| level_selection.is_match(i, l))
                .map(|(_, l)| l),
        }
    }
}

#[cfg(not(feature = "external_levels"))]
impl LdtkProject {
    pub fn iter_loaded_levels(&self) -> impl Iterator<Item = LoadedLevel> {
        self.iter_raw_levels().map(expect_level_loaded)
    }

    pub fn get_loaded_level_by_indices(&self, indices: &LevelIndices) -> Option<LoadedLevel> {
        self.get_raw_level_by_indices(indices)
            .map(expect_level_loaded)
    }

    pub fn get_loaded_level_by_iid(&self, iid: &String) -> Option<LoadedLevel> {
        self.get_raw_level_by_iid(iid).map(expect_level_loaded)
    }

    pub fn get_loaded_level_by_index(&self, index: usize) -> Option<LoadedLevel> {
        self.get_raw_level_by_index(index).map(expect_level_loaded)
    }

    pub fn find_loaded_level_by_level_selection(
        &self,
        level_selection: &LevelSelection,
    ) -> Option<LoadedLevel> {
        self.find_raw_level_by_level_selection(level_selection)
            .map(expect_level_loaded)
    }
}

#[cfg(feature = "external_levels")]
impl LdtkProject {
    pub fn iter_loaded_levels<'a>(
        &'a self,
        external_level_assets: &'a Assets<LdtkExternalLevel>,
    ) -> impl Iterator<Item = LoadedLevel<'a>> {
        self.level_map
            .values()
            .filter_map(|metadata| external_level_assets.get(metadata.external_handle()))
            .map(LdtkExternalLevel::data)
    }

    pub fn get_loaded_level_by_indices<'a>(
        &'a self,
        external_level_assets: &'a Assets<LdtkExternalLevel>,
        indices: &LevelIndices,
    ) -> Option<LoadedLevel<'a>> {
        self.get_loaded_level_by_iid(
            external_level_assets,
            &self.get_raw_level_by_indices(indices)?.iid,
        )
    }

    pub fn get_loaded_level_by_iid<'a>(
        &'a self,
        external_level_assets: &'a Assets<LdtkExternalLevel>,
        iid: &String,
    ) -> Option<LoadedLevel<'a>> {
        self.level_map
            .get(iid)
            .and_then(|metadata| external_level_assets.get(metadata.external_handle()))
            .map(LdtkExternalLevel::data)
    }

    pub fn get_loaded_level_by_index<'a>(
        &'a self,
        external_level_assets: &'a Assets<LdtkExternalLevel>,
        index: usize,
    ) -> Option<LoadedLevel<'a>> {
        self.level_map
            .get_index(index)
            .and_then(|(_, metadata)| external_level_assets.get(metadata.external_handle()))
            .map(LdtkExternalLevel::data)
=======
    pub fn get_level(&self, level_selection: &LevelSelection) -> Option<&Level> {
        self.iter_levels_with_indices()
            .find(|(i, l)| level_selection.is_match(i, l))
            .map(|(_, l)| l)
>>>>>>> 59618fe2
    }

    pub fn find_loaded_level_by_level_selection<'a>(
        &'a self,
        external_level_assets: &'a Assets<LdtkExternalLevel>,
        level_selection: &LevelSelection,
    ) -> Option<LoadedLevel<'a>> {
        match level_selection {
            LevelSelection::Iid(iid) => self.get_loaded_level_by_iid(external_level_assets, iid),
            LevelSelection::Index(index) => {
                self.get_loaded_level_by_index(external_level_assets, *index)
            }
            _ => self.get_loaded_level_by_iid(
                external_level_assets,
                &self.find_raw_level_by_level_selection(level_selection)?.iid,
            ),
        }
    }
}

#[allow(dead_code)]
#[derive(Debug, Error)]
pub enum LdtkProjectLoaderError {
    #[error("external_levels feature enabled, but LDtk project uses internal levels")]
    InternalLevelProject,
    #[error("LDtk project uses external levels, but external_levels feature not enabled")]
    ExternalLevelProject,
    #[error("LDtk project uses internal levels, but the level's layers is null")]
    InternalLevelWithNullLayers,
}

#[derive(Default)]
pub struct LdtkProjectLoader;

struct LoadLevelMetadataResult<'a> {
    bg_image_path: Option<AssetPath<'a>>,
    external_level_path: Option<AssetPath<'a>>,
    level_metadata: LevelMetadata,
}

fn load_level_metadata<'a>(
    load_context: &LoadContext,
    level_indices: LevelIndices,
    level: &Level,
) -> Result<LoadLevelMetadataResult<'a>, LdtkProjectLoaderError> {
    let (bg_image_path, bg_image) = level
        .bg_rel_path
        .as_ref()
        .map(|rel_path| {
            let asset_path = ldtk_path_to_asset_path(load_context.path(), &rel_path);

            (
                Some(asset_path.clone()),
                Some(load_context.get_handle(asset_path)),
            )
        })
        .unwrap_or((None, None));

    #[cfg(feature = "external_levels")]
    {
        let external_level_path = ldtk_path_to_asset_path(
            load_context.path(),
            level.external_rel_path.as_ref().expect("TODO"),
        );

        let external_handle = load_context.get_handle(external_level_path.clone());

        let level_metadata = LevelMetadata::new(bg_image, level_indices, external_handle);

        Ok(LoadLevelMetadataResult {
            bg_image_path,
            level_metadata,
            external_level_path: Some(external_level_path),
        })
    }

    #[cfg(not(feature = "external_levels"))]
    {
        if level.layer_instances.is_none() {
            Err(LdtkProjectLoaderError::InternalLevelWithNullLayers)?;
        }

        let level_metadata = LevelMetadata::new(bg_image, level_indices);

        Ok(LoadLevelMetadataResult {
            bg_image_path,
            level_metadata,
            external_level_path: None,
        })
    }
}

fn load_level_metadata_into_buffers<'a>(
    load_context: &LoadContext,
    level_indices: LevelIndices,
    level: &Level,
    level_map: &mut IndexMap<String, LevelMetadata>,
    dependent_asset_paths: &mut Vec<AssetPath<'a>>,
) -> Result<(), LdtkProjectLoaderError> {
    let LoadLevelMetadataResult {
        bg_image_path,
        external_level_path,
        level_metadata,
    } = load_level_metadata(load_context, level_indices, level)?;

    if let Some(bg_image_path) = bg_image_path {
        dependent_asset_paths.push(bg_image_path);
    }
    if let Some(external_level_path) = external_level_path {
        dependent_asset_paths.push(external_level_path);
    }
    level_map.insert(level.iid.clone(), level_metadata);

    Ok(())
}

impl AssetLoader for LdtkProjectLoader {
    fn load<'a>(
        &'a self,
        bytes: &'a [u8],
        load_context: &'a mut LoadContext,
    ) -> BoxedFuture<'a, anyhow::Result<()>> {
        Box::pin(async move {
            let data: LdtkJson = serde_json::from_slice(bytes)?;

            if data.external_levels && !cfg!(feature = "external_levels") {
                Err(LdtkProjectLoaderError::ExternalLevelProject)?;
            } else if !data.external_levels && cfg!(feature = "external_levels") {
                Err(LdtkProjectLoaderError::InternalLevelProject)?;
            }

            let mut level_map = IndexMap::new();

            let mut dependent_asset_paths = Vec::new();

            for (level_index, level) in data.levels.iter().enumerate() {
                load_level_metadata_into_buffers(
                    load_context,
                    LevelIndices::new(None, level_index),
                    level,
                    &mut level_map,
                    &mut dependent_asset_paths,
                )?;
            }

            for (world_index, world) in data.worlds.iter().enumerate() {
                for (level_index, level) in world.levels.iter().enumerate() {
                    load_level_metadata_into_buffers(
                        load_context,
                        LevelIndices::new(Some(world_index), level_index),
                        level,
                        &mut level_map,
                        &mut dependent_asset_paths,
                    )?;
                }
            }

            let mut tileset_map = HashMap::new();
            for tileset in &data.defs.tilesets {
                if let Some(tileset_path) = &tileset.rel_path {
                    let asset_path = ldtk_path_to_asset_path(load_context.path(), tileset_path);

                    dependent_asset_paths.push(asset_path.clone());
                    tileset_map.insert(tileset.uid, load_context.get_handle(asset_path));
                } else if tileset.embed_atlas.is_some() {
                    warn!("Ignoring LDtk's Internal_Icons. They cannot be displayed due to their license.");
                } else {
                    let identifier = &tileset.identifier;
                    warn!("{identifier} tileset cannot be loaded, it has a null relative path.");
                }
            }

            let int_grid_image_handle = data.defs.create_int_grid_image().map(|image| {
                load_context.set_labeled_asset("int_grid_image", LoadedAsset::new(image))
            });

            let ldtk_asset = LdtkProject {
                data,
                tileset_map,
                level_map,
                int_grid_image_handle,
            };

            load_context.set_default_asset(
                LoadedAsset::new(ldtk_asset).with_dependencies(dependent_asset_paths),
            );
            Ok(())
        })
    }

    fn extensions(&self) -> &[&str] {
        &["ldtk"]
    }
}<|MERGE_RESOLUTION|>--- conflicted
+++ resolved
@@ -1,11 +1,6 @@
 use crate::{
-<<<<<<< HEAD
-    assets::level_map::{LevelIndices, LevelMetadata},
+    assets::{LevelIndices, LevelMetadata},
     ldtk::{loaded_level::LoadedLevel, LdtkJson, Level},
-=======
-    assets::{ldtk_path_to_asset_path, LdtkLevel, LevelIndices},
-    ldtk::{LdtkJson, Level},
->>>>>>> 59618fe2
     resources::LevelSelection,
 };
 use bevy::{
@@ -65,20 +60,16 @@
         self.data.iter_raw_levels()
     }
 
-    pub fn get_raw_level_by_indices(&self, indices: &LevelIndices) -> Option<&Level> {
-        self.data.get_raw_level_by_indices(indices)
-    }
-
     pub fn get_raw_level_by_iid(&self, iid: &String) -> Option<&Level> {
         self.level_map
             .get(iid)
-            .and_then(|level_metadata| self.get_raw_level_by_indices(level_metadata.indices()))
+            .and_then(|level_metadata| self.get_level_at_indices(level_metadata.indices()))
     }
 
     pub fn get_raw_level_by_index(&self, index: usize) -> Option<&Level> {
         self.level_map
             .get_index(index)
-            .and_then(|(_, level_metadata)| self.get_raw_level_by_indices(level_metadata.indices()))
+            .and_then(|(_, level_metadata)| self.get_level_at_indices(level_metadata.indices()))
     }
 
     /// Iterate through all levels in the project paired with their [`LevelIndices`].
@@ -99,19 +90,16 @@
     /// Note: the returned level is the one existent in the [`LdtkProject`].
     /// This level will have "incomplete" data if you use LDtk's external levels feature.
     /// To always get full level data, you'll need to access `Assets<LdtkLevel>`.
-<<<<<<< HEAD
     pub fn find_raw_level_by_level_selection(
         &self,
         level_selection: &LevelSelection,
     ) -> Option<&Level> {
         match level_selection {
-            LevelSelection::Iid(iid) => self.get_raw_level_by_iid(iid),
-            LevelSelection::Index(index) => self.get_raw_level_by_index(*index),
+            LevelSelection::Iid(iid) => self.get_raw_level_by_iid(iid.get()),
+            LevelSelection::Indices(indices) => self.get_level_at_indices(indices),
             _ => self
                 .iter_raw_levels()
-                .enumerate()
-                .find(|(i, l)| level_selection.is_match(i, l))
-                .map(|(_, l)| l),
+                .find(|l| level_selection.is_match(&LevelIndices::default(), l)),
         }
     }
 }
@@ -123,8 +111,7 @@
     }
 
     pub fn get_loaded_level_by_indices(&self, indices: &LevelIndices) -> Option<LoadedLevel> {
-        self.get_raw_level_by_indices(indices)
-            .map(expect_level_loaded)
+        self.get_level_at_indices(indices).map(expect_level_loaded)
     }
 
     pub fn get_loaded_level_by_iid(&self, iid: &String) -> Option<LoadedLevel> {
@@ -163,7 +150,7 @@
     ) -> Option<LoadedLevel<'a>> {
         self.get_loaded_level_by_iid(
             external_level_assets,
-            &self.get_raw_level_by_indices(indices)?.iid,
+            &self.get_level_at_indices(indices)?.iid,
         )
     }
 
@@ -187,12 +174,6 @@
             .get_index(index)
             .and_then(|(_, metadata)| external_level_assets.get(metadata.external_handle()))
             .map(LdtkExternalLevel::data)
-=======
-    pub fn get_level(&self, level_selection: &LevelSelection) -> Option<&Level> {
-        self.iter_levels_with_indices()
-            .find(|(i, l)| level_selection.is_match(i, l))
-            .map(|(_, l)| l)
->>>>>>> 59618fe2
     }
 
     pub fn find_loaded_level_by_level_selection<'a>(
@@ -201,9 +182,11 @@
         level_selection: &LevelSelection,
     ) -> Option<LoadedLevel<'a>> {
         match level_selection {
-            LevelSelection::Iid(iid) => self.get_loaded_level_by_iid(external_level_assets, iid),
-            LevelSelection::Index(index) => {
-                self.get_loaded_level_by_index(external_level_assets, *index)
+            LevelSelection::Iid(iid) => {
+                self.get_loaded_level_by_iid(external_level_assets, iid.get())
+            }
+            LevelSelection::Indices(indices) => {
+                self.get_loaded_level_by_indices(external_level_assets, indices)
             }
             _ => self.get_loaded_level_by_iid(
                 external_level_assets,
@@ -331,7 +314,7 @@
             for (level_index, level) in data.levels.iter().enumerate() {
                 load_level_metadata_into_buffers(
                     load_context,
-                    LevelIndices::new(None, level_index),
+                    LevelIndices::in_root(level_index),
                     level,
                     &mut level_map,
                     &mut dependent_asset_paths,
@@ -342,7 +325,7 @@
                 for (level_index, level) in world.levels.iter().enumerate() {
                     load_level_metadata_into_buffers(
                         load_context,
-                        LevelIndices::new(Some(world_index), level_index),
+                        LevelIndices::in_world(world_index, level_index),
                         level,
                         &mut level_map,
                         &mut dependent_asset_paths,
