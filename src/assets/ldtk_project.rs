use std::path::Path;

use crate::{
<<<<<<< HEAD
    assets::{
        ExternalLevelMetadata, LdtkProjectGetters, LdtkProjectWithMetadata, LevelIndices,
        LevelMetadata, LevelSelectionAccessor,
    },
    ldtk::{raw_level_accessor::RawLevelAccessor, LdtkJson, Level, World},
=======
    assets::{ldtk_path_to_asset_path, LdtkLevel},
    ldtk::{raw_level_accessor::RawLevelAccessor, LdtkJson, Level},
    resources::LevelSelection,
>>>>>>> d3de2d9d
};
use bevy::{
    asset::{AssetLoader, AssetPath, LoadContext, LoadedAsset},
    prelude::*,
    reflect::{TypePath, TypeUuid},
    utils::BoxedFuture,
};
use derive_more::{From, TryInto};
use std::collections::HashMap;
use thiserror::Error;

fn ldtk_path_to_asset_path<'b>(ldtk_path: &Path, rel_path: &str) -> AssetPath<'b> {
    ldtk_path.parent().unwrap().join(Path::new(rel_path)).into()
}

#[derive(Clone, Debug, PartialEq, From, TryInto, TypeUuid, TypePath)]
#[uuid = "00989906-69af-496f-a8a9-fdfef5c594f5"]
#[try_into(owned, ref)]
pub enum LdtkProject {
    Standalone(LdtkProjectWithMetadata<LevelMetadata>),
    Parent(LdtkProjectWithMetadata<ExternalLevelMetadata>),
}

<<<<<<< HEAD
impl LdtkProject {
    pub fn standalone(&self) -> &LdtkProjectWithMetadata<LevelMetadata> {
        self.try_into().unwrap()
    }

    pub fn parent(&self) -> &LdtkProjectWithMetadata<ExternalLevelMetadata> {
        self.try_into().unwrap()
    }
}

impl LdtkProjectGetters for LdtkProject {
    fn data(&self) -> &crate::ldtk::LdtkJson {
        match self {
            LdtkProject::Standalone(project) => project.data(),
            LdtkProject::Parent(project) => project.data(),
        }
    }

    fn tileset_map(&self) -> &std::collections::HashMap<i32, Handle<Image>> {
        match self {
            LdtkProject::Standalone(project) => project.tileset_map(),
            LdtkProject::Parent(project) => project.tileset_map(),
        }
    }

    fn int_grid_image_handle(&self) -> &Option<Handle<Image>> {
        match self {
            LdtkProject::Standalone(project) => project.int_grid_image_handle(),
            LdtkProject::Parent(project) => project.int_grid_image_handle(),
        }
    }
}

impl RawLevelAccessor for LdtkProject {
    fn worlds(&self) -> &[World] {
        self.data().worlds()
    }

    fn root_levels(&self) -> &[crate::ldtk::Level] {
        self.data().root_levels()
    }
}

impl LevelSelectionAccessor for LdtkProject {
    fn get_indices_for_iid(&self, iid: &String) -> Option<&crate::prelude::LevelIndices> {
        match self {
            LdtkProject::Standalone(project) => project
                .level_map()
                .get(iid)
                .map(|level_metadata| level_metadata.indices()),
            LdtkProject::Parent(project) => project
                .level_map()
                .get(iid)
                .map(|external_level_metadata| external_level_metadata.metadata().indices()),
        }
=======
impl RawLevelAccessor for LdtkProject {
    fn worlds(&self) -> &[crate::ldtk::World] {
        self.data.worlds()
    }

    fn root_levels(&self) -> &[Level] {
        self.data.root_levels()
    }
}

impl LdtkProject {
    /// Find a particular level using a [`LevelSelection`].
    ///
    /// Note: the returned level is the one existent in the [`LdtkProject`].
    /// This level will have "incomplete" data if you use LDtk's external levels feature.
    /// To always get full level data, you'll need to access `Assets<LdtkLevel>`.
    pub fn get_level(&self, level_selection: &LevelSelection) -> Option<&Level> {
        self.iter_raw_levels_with_indices()
            .find(|(i, l)| level_selection.is_match(i, l))
            .map(|(_, l)| l)
>>>>>>> d3de2d9d
    }
}

#[allow(dead_code)]
#[derive(Debug, Error)]
pub enum LdtkProjectLoaderError {
    #[error("LDtk project uses internal levels, but some level's layer_instances is null")]
    InternalLevelWithNullLayers,
    #[error("LDtk project uses external levels, but some level's external_rel_path is null")]
    ExternalLevelWithNullPath,
}

#[derive(Default)]
pub struct LdtkProjectLoader;

struct LoadLevelMetadataResult<'a> {
    bg_image_path: Option<AssetPath<'a>>,
    external_level_path: Option<AssetPath<'a>>,
    level_metadata: LevelMetadata,
}

fn load_level_metadata<'a>(
    load_context: &LoadContext,
    level_indices: LevelIndices,
    level: &Level,
) -> Result<LoadLevelMetadataResult<'a>, LdtkProjectLoaderError> {
    let (bg_image_path, bg_image) = level
        .bg_rel_path
        .as_ref()
        .map(|rel_path| {
            let asset_path = ldtk_path_to_asset_path(load_context.path(), &rel_path);

            (
                Some(asset_path.clone()),
                Some(load_context.get_handle(asset_path)),
            )
        })
        .unwrap_or((None, None));

    if level.layer_instances.is_none() {
        Err(LdtkProjectLoaderError::InternalLevelWithNullLayers)?;
    }

    let level_metadata = LevelMetadata::new(bg_image, level_indices);

    Ok(LoadLevelMetadataResult {
        bg_image_path,
        level_metadata,
        external_level_path: None,
    })
}

fn load_level_metadata_into_buffers<'a>(
    load_context: &LoadContext,
    level_indices: LevelIndices,
    level: &Level,
    level_map: &mut HashMap<String, LevelMetadata>,
    dependent_asset_paths: &mut Vec<AssetPath<'a>>,
) -> Result<(), LdtkProjectLoaderError> {
    let LoadLevelMetadataResult {
        bg_image_path,
        external_level_path,
        level_metadata,
    } = load_level_metadata(load_context, level_indices, level)?;

    if let Some(bg_image_path) = bg_image_path {
        dependent_asset_paths.push(bg_image_path);
    }
    if let Some(external_level_path) = external_level_path {
        dependent_asset_paths.push(external_level_path);
    }
    level_map.insert(level.iid.clone(), level_metadata);

    Ok(())
}

struct LoadExternalLevelMetadataResult<'a> {
    bg_image_path: Option<AssetPath<'a>>,
    external_level_path: AssetPath<'a>,
    metadata: ExternalLevelMetadata,
}

fn load_external_level_metadata<'a>(
    load_context: &LoadContext,
    level_indices: LevelIndices,
    level: &Level,
) -> Result<LoadExternalLevelMetadataResult<'a>, LdtkProjectLoaderError> {
    let (bg_image_path, bg_image) = level
        .bg_rel_path
        .as_ref()
        .map(|rel_path| {
            let asset_path = ldtk_path_to_asset_path(load_context.path(), &rel_path);

            (
                Some(asset_path.clone()),
                Some(load_context.get_handle(asset_path)),
            )
        })
        .unwrap_or((None, None));

    let external_level_path = ldtk_path_to_asset_path(
        load_context.path(),
        level
            .external_rel_path
            .as_ref()
            .ok_or(LdtkProjectLoaderError::ExternalLevelWithNullPath)?,
    );

    let external_handle = load_context.get_handle(external_level_path.clone());

    let metadata =
        ExternalLevelMetadata::new(LevelMetadata::new(bg_image, level_indices), external_handle);

    Ok(LoadExternalLevelMetadataResult {
        bg_image_path,
        metadata,
        external_level_path,
    })
}

fn load_external_level_metadata_into_buffers<'a>(
    load_context: &LoadContext,
    level_indices: LevelIndices,
    level: &Level,
    level_map: &mut HashMap<String, ExternalLevelMetadata>,
    dependent_asset_paths: &mut Vec<AssetPath<'a>>,
) -> Result<(), LdtkProjectLoaderError> {
    let LoadExternalLevelMetadataResult {
        bg_image_path,
        external_level_path,
        metadata,
    } = load_external_level_metadata(load_context, level_indices, level)?;

    if let Some(bg_image_path) = bg_image_path {
        dependent_asset_paths.push(bg_image_path);
    }

    dependent_asset_paths.push(external_level_path);
    level_map.insert(level.iid.clone(), metadata);

    Ok(())
}

impl AssetLoader for LdtkProjectLoader {
    fn load<'a>(
        &'a self,
        bytes: &'a [u8],
        load_context: &'a mut LoadContext,
    ) -> BoxedFuture<'a, anyhow::Result<()>> {
        Box::pin(async move {
            let data: LdtkJson = serde_json::from_slice(bytes)?;

<<<<<<< HEAD
            let mut dependent_asset_paths = Vec::new();
=======
            let mut external_level_paths = Vec::new();
            let mut level_map = HashMap::new();
            let mut background_images = Vec::new();
            if data.external_levels {
                for level in data.iter_raw_levels() {
                    if let Some(external_rel_path) = &level.external_rel_path {
                        let asset_path =
                            ldtk_path_to_asset_path(load_context.path(), external_rel_path);

                        external_level_paths.push(asset_path.clone());
                        level_map.insert(level.iid.clone(), load_context.get_handle(asset_path));
                    }
                }
            } else {
                for level in data.iter_raw_levels() {
                    let label = level.identifier.as_ref();

                    let mut background_image = None;
                    if let Some(rel_path) = &level.bg_rel_path {
                        let asset_path = ldtk_path_to_asset_path(load_context.path(), rel_path);
                        background_images.push(asset_path.clone());
                        background_image = Some(load_context.get_handle(asset_path));
                    }

                    let ldtk_level = LdtkLevel::new(level.clone(), background_image);
                    let level_handle =
                        load_context.set_labeled_asset(label, LoadedAsset::new(ldtk_level));
>>>>>>> d3de2d9d

            let mut tileset_map: HashMap<i32, Handle<Image>> = HashMap::new();
            for tileset in &data.defs.tilesets {
                if let Some(tileset_path) = &tileset.rel_path {
                    let asset_path = ldtk_path_to_asset_path(load_context.path(), tileset_path);

                    dependent_asset_paths.push(asset_path.clone());
                    tileset_map.insert(tileset.uid, load_context.get_handle(asset_path));
                } else if tileset.embed_atlas.is_some() {
                    warn!("Ignoring LDtk's Internal_Icons. They cannot be displayed due to their license.");
                } else {
                    let identifier = &tileset.identifier;
                    warn!("{identifier} tileset cannot be loaded, it has a null relative path.");
                }
            }

            let int_grid_image_handle = data.defs.create_int_grid_image().map(|image| {
                load_context.set_labeled_asset("int_grid_image", LoadedAsset::new(image))
            });

            let ldtk_project = if data.external_levels {
                let mut level_map = HashMap::new();

                for (level_indices, level) in data.iter_raw_levels_with_indices() {
                    load_external_level_metadata_into_buffers(
                        load_context,
                        level_indices,
                        level,
                        &mut level_map,
                        &mut dependent_asset_paths,
                    )?;
                }

                LdtkProject::Parent(LdtkProjectWithMetadata::new(
                    data,
                    tileset_map,
                    int_grid_image_handle,
                    level_map,
                ))
            } else {
                let mut level_map = HashMap::new();

                for (level_indices, level) in data.iter_raw_levels_with_indices() {
                    load_level_metadata_into_buffers(
                        load_context,
                        level_indices,
                        level,
                        &mut level_map,
                        &mut dependent_asset_paths,
                    )?;
                }

                LdtkProject::Standalone(LdtkProjectWithMetadata::new(
                    data,
                    tileset_map,
                    int_grid_image_handle,
                    level_map,
                ))
            };

            load_context.set_default_asset(
                LoadedAsset::new(ldtk_project).with_dependencies(dependent_asset_paths),
            );
            Ok(())
        })
    }

    fn extensions(&self) -> &[&str] {
        &["ldtk"]
    }
}

#[cfg(test)]
mod tests {
    use crate::ldtk::{raw_level_accessor::tests::sample_levels, World};

    use super::*;

    #[test]
    fn raw_level_accessor_implementation_is_transparent() {
        let [level_a, level_b, level_c, level_d] = sample_levels();

        let world_a = World {
            levels: vec![level_c.clone()],
            ..Default::default()
        };

        let world_b = World {
            levels: vec![level_d.clone()],
            ..Default::default()
        };

        let data = LdtkJson {
            worlds: vec![world_a, world_b],
            levels: vec![level_a.clone(), level_b.clone()],
            ..Default::default()
        };

        let project = LdtkProject {
            data: data.clone(),
            tileset_map: HashMap::default(),
            level_map: HashMap::default(),
            int_grid_image_handle: None,
        };

        assert_eq!(project.root_levels(), data.root_levels());
        assert_eq!(project.worlds(), data.worlds());
    }
}<|MERGE_RESOLUTION|>--- conflicted
+++ resolved
@@ -1,17 +1,11 @@
 use std::path::Path;
 
 use crate::{
-<<<<<<< HEAD
     assets::{
         ExternalLevelMetadata, LdtkProjectGetters, LdtkProjectWithMetadata, LevelIndices,
         LevelMetadata, LevelSelectionAccessor,
     },
-    ldtk::{raw_level_accessor::RawLevelAccessor, LdtkJson, Level, World},
-=======
-    assets::{ldtk_path_to_asset_path, LdtkLevel},
     ldtk::{raw_level_accessor::RawLevelAccessor, LdtkJson, Level},
-    resources::LevelSelection,
->>>>>>> d3de2d9d
 };
 use bevy::{
     asset::{AssetLoader, AssetPath, LoadContext, LoadedAsset},
@@ -35,7 +29,6 @@
     Parent(LdtkProjectWithMetadata<ExternalLevelMetadata>),
 }
 
-<<<<<<< HEAD
 impl LdtkProject {
     pub fn standalone(&self) -> &LdtkProjectWithMetadata<LevelMetadata> {
         self.try_into().unwrap()
@@ -70,11 +63,11 @@
 }
 
 impl RawLevelAccessor for LdtkProject {
-    fn worlds(&self) -> &[World] {
+    fn worlds(&self) -> &[crate::ldtk::World] {
         self.data().worlds()
     }
 
-    fn root_levels(&self) -> &[crate::ldtk::Level] {
+    fn root_levels(&self) -> &[Level] {
         self.data().root_levels()
     }
 }
@@ -91,28 +84,6 @@
                 .get(iid)
                 .map(|external_level_metadata| external_level_metadata.metadata().indices()),
         }
-=======
-impl RawLevelAccessor for LdtkProject {
-    fn worlds(&self) -> &[crate::ldtk::World] {
-        self.data.worlds()
-    }
-
-    fn root_levels(&self) -> &[Level] {
-        self.data.root_levels()
-    }
-}
-
-impl LdtkProject {
-    /// Find a particular level using a [`LevelSelection`].
-    ///
-    /// Note: the returned level is the one existent in the [`LdtkProject`].
-    /// This level will have "incomplete" data if you use LDtk's external levels feature.
-    /// To always get full level data, you'll need to access `Assets<LdtkLevel>`.
-    pub fn get_level(&self, level_selection: &LevelSelection) -> Option<&Level> {
-        self.iter_raw_levels_with_indices()
-            .find(|(i, l)| level_selection.is_match(i, l))
-            .map(|(_, l)| l)
->>>>>>> d3de2d9d
     }
 }
 
@@ -265,37 +236,7 @@
         Box::pin(async move {
             let data: LdtkJson = serde_json::from_slice(bytes)?;
 
-<<<<<<< HEAD
             let mut dependent_asset_paths = Vec::new();
-=======
-            let mut external_level_paths = Vec::new();
-            let mut level_map = HashMap::new();
-            let mut background_images = Vec::new();
-            if data.external_levels {
-                for level in data.iter_raw_levels() {
-                    if let Some(external_rel_path) = &level.external_rel_path {
-                        let asset_path =
-                            ldtk_path_to_asset_path(load_context.path(), external_rel_path);
-
-                        external_level_paths.push(asset_path.clone());
-                        level_map.insert(level.iid.clone(), load_context.get_handle(asset_path));
-                    }
-                }
-            } else {
-                for level in data.iter_raw_levels() {
-                    let label = level.identifier.as_ref();
-
-                    let mut background_image = None;
-                    if let Some(rel_path) = &level.bg_rel_path {
-                        let asset_path = ldtk_path_to_asset_path(load_context.path(), rel_path);
-                        background_images.push(asset_path.clone());
-                        background_image = Some(load_context.get_handle(asset_path));
-                    }
-
-                    let ldtk_level = LdtkLevel::new(level.clone(), background_image);
-                    let level_handle =
-                        load_context.set_labeled_asset(label, LoadedAsset::new(ldtk_level));
->>>>>>> d3de2d9d
 
             let mut tileset_map: HashMap<i32, Handle<Image>> = HashMap::new();
             for tileset in &data.defs.tilesets {
@@ -366,42 +307,4 @@
     fn extensions(&self) -> &[&str] {
         &["ldtk"]
     }
-}
-
-#[cfg(test)]
-mod tests {
-    use crate::ldtk::{raw_level_accessor::tests::sample_levels, World};
-
-    use super::*;
-
-    #[test]
-    fn raw_level_accessor_implementation_is_transparent() {
-        let [level_a, level_b, level_c, level_d] = sample_levels();
-
-        let world_a = World {
-            levels: vec![level_c.clone()],
-            ..Default::default()
-        };
-
-        let world_b = World {
-            levels: vec![level_d.clone()],
-            ..Default::default()
-        };
-
-        let data = LdtkJson {
-            worlds: vec![world_a, world_b],
-            levels: vec![level_a.clone(), level_b.clone()],
-            ..Default::default()
-        };
-
-        let project = LdtkProject {
-            data: data.clone(),
-            tileset_map: HashMap::default(),
-            level_map: HashMap::default(),
-            int_grid_image_handle: None,
-        };
-
-        assert_eq!(project.root_levels(), data.root_levels());
-        assert_eq!(project.worlds(), data.worlds());
-    }
 }