--- conflicted
+++ resolved
@@ -4,16 +4,11 @@
 
 /// [`Component`] added to all [`LdtkEntity`]s by default.
 ///
-<<<<<<< HEAD
-/// The `iid` stored in this component can be used to uniquely identify LDtk entities within an [LdtkProject].
-#[derive(Clone, Debug, Default, Deref, Hash, Eq, PartialEq, Component, FromReflect, Reflect)]
-=======
 /// The `iid` stored in this component can be used to uniquely identify LDtk entities within an [`LdtkAsset`].
 ///
 /// [`LdtkEntity`]: crate::app::LdtkEntity
 /// [`LdtkAsset`]: crate::prelude::LdtkAsset
 #[derive(Clone, Debug, Default, Deref, Hash, Eq, PartialEq, Component, Reflect)]
->>>>>>> 9a10bc8d
 #[reflect(Component, Default, Debug)]
 pub struct EntityIid(Cow<'static, str>);
 
