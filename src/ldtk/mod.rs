--- conflicted
+++ resolved
@@ -9,7 +9,8 @@
 //! Any changes should be documented here for maintenance purposes:
 //! 1. [serde] has been imported with `use` instead of `extern`
 //! 2. All struct fields have been made public.
-//! 3. [Copy], [Clone], [Default], [Debug], [Eq], and [PartialEq] have been derived wherever possible.
+//! 3. [Copy], [Clone], [Default], [Debug], [Eq], [PartialEq], [Reflect], and [FromReflect] have
+//!    been derived wherever possible.
 //! 4. [i64] and [f64] have been changed to [i32] and [f32].
 //! 5. All enums have [Default] derived. The first variant is selected as default, exception for
 //!    [LimitBehavior], [LimitScope], [RenderMode], [TileRenderMode], and [Type].
@@ -19,7 +20,6 @@
 //! 9. Comment at the top of the file has been replaced with this documentation.
 //! 10. Some "coordinate" fields on [LevelBackgroundPosition], [EntityInstance], and [TileInstance]
 //!     have been changed from vectors to [IVec2] and [Vec2].
-<<<<<<< HEAD
 //! 11. Some "color" fields on [LdtkJson], [EntityDefinition], [IntGridValueDefinition],
 //!     [LayerDefinition], [Level], and [EntityInstance] have been changed from [String]s to
 //!     [Color]. They also are given a serde attribute for using the "color" or "color::optional"
@@ -29,31 +29,10 @@
 //! 14. `From<&EntityInstance>` implemented for [`EntityInstance]`
 //! 15. [`LayerInstance::layer_instance_type`] changed from [`String`] to [`Type`].
 
-use bevy::prelude::{Color, Component, IVec2, Reflect, Vec2};
-=======
-//! 11. Some "color" fields on [LdtkJson], [EntityDefinition], [IntGridValueDefinition], and
-//!     [Level] have been changed from [String]s to [Color].
-//! 12. [TilesetDefinition::rel_path]'s type changed from [String] to [`Option<String>`].
-//! 13. All urls in docs have been changed to hyperlinks with `<>`
-//! 14. `Reflect` and `FromReflect` have been derived for [LdtkAsset] [LdtkJson] [LdtkLevel]
-//! and all fields/sub-elements:
-//! [TilesetRectangle] [EnumDefinition] [EnumValueDefinition] [EntityInstance]
-//! [FieldInstance] [FieldValue] [FieldInstanceEntityReference] [BgPos] [Flag]
-//! [LayerInstance] [TileInstance] [Level] [LevelBackGroundPosition] [Type]
-//! [NeighbourLevel] [World] [TileRenderMode] [Checker] [TileMode] [IntGridValue]
-//! [WorldLayout] [Definitions] [EntitityDefinitions] [FieldDefinitions]
-//! [LayerDefinitions] [AutoLayerRuleGroup] [AutoLayerRuleDefinition] [EnumTagValue]
-//! [IntGridValueDefinition] [TilesetDefinition] [TileCustomMetadata] [ForcedRefs]
-//! [FieldInstanceGridPoint] [AllowedRefs] [EditorDisplayMode] [EditorDisplayPos]
-//! [TextLanguageMode] [LimitBehavior] [LimitScope] [RenderMode] [TileRenderMode]
-//! [EmbedAtlas] [IdentifierStyle] [ImageExportMode]
-//! reflect(Ignore) for FieldInstance.real_editor_values because its an external struct
-
 use bevy::{
-    prelude::{Color, IVec2, Vec2},
+    prelude::{Color, Component, IVec2, Vec2},
     reflect::{FromReflect, Reflect},
 };
->>>>>>> 873ed179
 use serde::{Deserialize, Serialize};
 use std::collections::HashMap;
 
@@ -72,11 +51,7 @@
 /// This is the root of any Project JSON file. It contains:  - the project settings, - an
 /// array of levels, - a group of definitions (that can probably be safely ignored for most
 /// users).
-<<<<<<< HEAD
-#[derive(Clone, Debug, Default, PartialEq, Serialize, Deserialize)]
-=======
-#[derive(PartialEq, Debug, Clone, Serialize, Deserialize, Reflect, FromReflect)]
->>>>>>> 873ed179
+#[derive(Clone, Debug, Default, PartialEq, Serialize, Deserialize, Reflect, FromReflect)]
 pub struct LdtkJson {
     /// This object is not actually used by LDtk. It ONLY exists to force explicit references to
     /// all types, to make sure QuickType finds them and integrate all of them. Otherwise,
@@ -262,7 +237,7 @@
     pub worlds: Vec<World>,
 }
 
-#[derive(Clone, Debug, Default, Eq, PartialEq, Serialize, Deserialize)]
+#[derive(Clone, Debug, Default, Eq, PartialEq, Serialize, Deserialize, Reflect, FromReflect)]
 pub struct LdtkCustomCommand {
     #[serde(rename = "command")]
     pub command: String,
@@ -280,11 +255,7 @@
 /// **Tilesets** and **Enums**.
 ///
 /// A structure containing all the definitions of this project
-<<<<<<< HEAD
-#[derive(Clone, Debug, Default, PartialEq, Serialize, Deserialize)]
-=======
-#[derive(PartialEq, Debug, Default, Clone, Serialize, Deserialize, Reflect, FromReflect)]
->>>>>>> 873ed179
+#[derive(Clone, Debug, Default, PartialEq, Serialize, Deserialize, Reflect, FromReflect)]
 pub struct Definitions {
     /// All entities definitions, including their custom fields
     #[serde(rename = "entities")]
@@ -312,11 +283,7 @@
     pub tilesets: Vec<TilesetDefinition>,
 }
 
-<<<<<<< HEAD
-#[derive(Clone, Debug, Default, PartialEq, Serialize, Deserialize)]
-=======
-#[derive(PartialEq, Debug, Default, Clone, Serialize, Deserialize, Reflect, FromReflect)]
->>>>>>> 873ed179
+#[derive(Clone, Debug, Default, PartialEq, Serialize, Deserialize, Reflect, FromReflect)]
 pub struct EntityDefinition {
     /// Base entity color
     #[serde(rename = "color", with = "color")]
@@ -453,11 +420,7 @@
 
 /// This section is mostly only intended for the LDtk editor app itself. You can safely
 /// ignore it.
-<<<<<<< HEAD
-#[derive(Clone, Debug, Default, PartialEq, Serialize, Deserialize)]
-=======
-#[derive(PartialEq, Debug, Clone, Serialize, Deserialize, Reflect, FromReflect)]
->>>>>>> 873ed179
+#[derive(Clone, Debug, Default, PartialEq, Serialize, Deserialize, Reflect, FromReflect)]
 pub struct FieldDefinition {
     /// Human readable value type. Possible values: `Int, Float, String, Bool, Color,
     /// ExternEnum.XXX, LocalEnum.XXX, Point, FilePath`.<br/>  If the field is an array, this
@@ -594,11 +557,9 @@
 }
 
 /// This object represents a custom sub rectangle in a Tileset image.
-<<<<<<< HEAD
-#[derive(Copy, Clone, Debug, Default, Eq, PartialEq, Serialize, Deserialize)]
-=======
-#[derive(Eq, PartialEq, Debug, Default, Clone, Serialize, Deserialize, Reflect, FromReflect)]
->>>>>>> 873ed179
+#[derive(
+    Copy, Clone, Debug, Default, Eq, PartialEq, Serialize, Deserialize, Reflect, FromReflect,
+)]
 pub struct TilesetRectangle {
     /// Height in pixels
     #[serde(rename = "h")]
@@ -621,11 +582,7 @@
     pub y: i32,
 }
 
-<<<<<<< HEAD
-#[derive(Clone, Debug, Default, Eq, PartialEq, Serialize, Deserialize)]
-=======
-#[derive(Eq, PartialEq, Debug, Default, Clone, Serialize, Deserialize, Reflect, FromReflect)]
->>>>>>> 873ed179
+#[derive(Clone, Debug, Default, Eq, PartialEq, Serialize, Deserialize, Reflect, FromReflect)]
 pub struct EnumDefinition {
     #[serde(rename = "externalFileChecksum")]
     pub external_file_checksum: Option<String>,
@@ -655,11 +612,7 @@
     pub values: Vec<EnumValueDefinition>,
 }
 
-<<<<<<< HEAD
-#[derive(Clone, Debug, Default, Eq, PartialEq, Serialize, Deserialize)]
-=======
-#[derive(Eq, PartialEq, Debug, Default, Clone, Serialize, Deserialize, Reflect, FromReflect)]
->>>>>>> 873ed179
+#[derive(Clone, Debug, Default, Eq, PartialEq, Serialize, Deserialize, Reflect, FromReflect)]
 pub struct EnumValueDefinition {
     /// **WARNING**: this deprecated value will be *removed* completely on version 1.4.0+
     /// Replaced by: `tileRect`
@@ -684,11 +637,7 @@
     pub tile_rect: Option<TilesetRectangle>,
 }
 
-<<<<<<< HEAD
-#[derive(Clone, Debug, Default, PartialEq, Serialize, Deserialize)]
-=======
-#[derive(PartialEq, Debug, Default, Clone, Serialize, Deserialize, Reflect, FromReflect)]
->>>>>>> 873ed179
+#[derive(Clone, Debug, Default, PartialEq, Serialize, Deserialize, Reflect, FromReflect)]
 pub struct LayerDefinition {
     /// Type of the layer (*IntGrid, Entities, Tiles or AutoLayer*)
     #[serde(rename = "__type")]
@@ -819,11 +768,7 @@
     pub uid: i32,
 }
 
-<<<<<<< HEAD
-#[derive(Clone, Debug, Default, PartialEq, Serialize, Deserialize)]
-=======
-#[derive(PartialEq, Debug, Default, Clone, Serialize, Deserialize, Reflect, FromReflect)]
->>>>>>> 873ed179
+#[derive(Clone, Debug, Default, PartialEq, Serialize, Deserialize, Reflect, FromReflect)]
 pub struct AutoLayerRuleGroup {
     #[serde(rename = "active")]
     pub active: bool,
@@ -851,11 +796,7 @@
 /// This complex section isn't meant to be used by game devs at all, as these rules are
 /// completely resolved internally by the editor before any saving. You should just ignore
 /// this part.
-<<<<<<< HEAD
-#[derive(Clone, Debug, Default, PartialEq, Serialize, Deserialize)]
-=======
-#[derive(PartialEq, Debug, Clone, Serialize, Deserialize, Reflect, FromReflect)]
->>>>>>> 873ed179
+#[derive(Clone, Debug, Default, PartialEq, Serialize, Deserialize, Reflect, FromReflect)]
 pub struct AutoLayerRuleDefinition {
     /// If FALSE, the rule effect isn't applied, and no tiles are generated.
     #[serde(rename = "active")]
@@ -972,11 +913,7 @@
 }
 
 /// IntGrid value definition
-<<<<<<< HEAD
-#[derive(Clone, Debug, Default, PartialEq, Serialize, Deserialize)]
-=======
-#[derive(PartialEq, Debug, Default, Clone, Serialize, Deserialize, Reflect, FromReflect)]
->>>>>>> 873ed179
+#[derive(Clone, Debug, Default, PartialEq, Serialize, Deserialize, Reflect, FromReflect)]
 pub struct IntGridValueDefinition {
     #[serde(rename = "color", with = "color")]
     pub color: Color,
@@ -996,11 +933,7 @@
 /// The `Tileset` definition is the most important part among project definitions. It
 /// contains some extra informations about each integrated tileset. If you only had to parse
 /// one definition section, that would be the one.
-<<<<<<< HEAD
-#[derive(Clone, Debug, Default, Eq, PartialEq, Serialize, Deserialize)]
-=======
-#[derive(Eq, PartialEq, Debug, Default, Clone, Serialize, Deserialize, Reflect, FromReflect)]
->>>>>>> 873ed179
+#[derive(Clone, Debug, Default, Eq, PartialEq, Serialize, Deserialize, Reflect, FromReflect)]
 pub struct TilesetDefinition {
     /// Grid-based height
     #[serde(rename = "__cHei")]
@@ -1077,11 +1010,7 @@
 }
 
 /// In a tileset definition, user defined meta-data of a tile.
-<<<<<<< HEAD
-#[derive(Clone, Debug, Default, Eq, PartialEq, Serialize, Deserialize)]
-=======
-#[derive(Eq, PartialEq, Debug, Default, Clone, Serialize, Deserialize, Reflect, FromReflect)]
->>>>>>> 873ed179
+#[derive(Clone, Debug, Default, Eq, PartialEq, Serialize, Deserialize, Reflect, FromReflect)]
 pub struct TileCustomMetadata {
     #[serde(rename = "data")]
     pub data: String,
@@ -1091,11 +1020,7 @@
 }
 
 /// In a tileset definition, enum based tag infos
-<<<<<<< HEAD
-#[derive(Clone, Debug, Default, Eq, PartialEq, Serialize, Deserialize)]
-=======
-#[derive(Eq, PartialEq, Debug, Default, Clone, Serialize, Deserialize, Reflect, FromReflect)]
->>>>>>> 873ed179
+#[derive(Clone, Debug, Default, Eq, PartialEq, Serialize, Deserialize, Reflect, FromReflect)]
 pub struct EnumTagValue {
     #[serde(rename = "enumValueId")]
     pub enum_value_id: String,
@@ -1107,11 +1032,7 @@
 /// This object is not actually used by LDtk. It ONLY exists to force explicit references to
 /// all types, to make sure QuickType finds them and integrate all of them. Otherwise,
 /// Quicktype will drop types that are not explicitely used.
-<<<<<<< HEAD
-#[derive(Clone, Debug, Default, PartialEq, Serialize, Deserialize)]
-=======
-#[derive(PartialEq, Debug, Default, Clone, Serialize, Deserialize, Reflect, FromReflect)]
->>>>>>> 873ed179
+#[derive(Clone, Debug, Default, PartialEq, Serialize, Deserialize, Reflect, FromReflect)]
 pub struct ForcedRefs {
     #[serde(rename = "AutoLayerRuleGroup")]
     pub auto_layer_rule_group: Option<AutoLayerRuleGroup>,
@@ -1197,21 +1118,9 @@
 /// When loading levels, you can flesh out LDtk entities in your own system by querying for
 /// `Added<EntityInstance>`.
 /// Or, you can hook into the entity's spawning process using [LdtkEntity].
-<<<<<<< HEAD
-#[derive(Clone, Debug, Default, PartialEq, Serialize, Deserialize, Component)]
-=======
-#[derive(
-    PartialEq,
-    Debug,
-    Default,
-    Clone,
-    Serialize,
-    Deserialize,
-    bevy::prelude::Component,
-    Reflect,
-    FromReflect,
-)]
->>>>>>> 873ed179
+#[derive(
+    Clone, Debug, Default, PartialEq, Serialize, Deserialize, Component, Reflect, FromReflect,
+)]
 pub struct EntityInstance {
     /// Grid-based coordinates (`[x,y]` format)
     #[serde(rename = "__grid")]
@@ -1273,15 +1182,9 @@
     }
 }
 
-<<<<<<< HEAD
 /// This object describes the "location" of an Entity instance in the project worlds.
-#[derive(Clone, Debug, Default, Eq, PartialEq, Serialize, Deserialize)]
+#[derive(Clone, Debug, Default, Eq, PartialEq, Serialize, Deserialize, Reflect, FromReflect)]
 pub struct ReferenceToAnEntityInstance {
-=======
-/// This object is used in Field Instances to describe an EntityRef value.
-#[derive(Eq, PartialEq, Debug, Default, Clone, Serialize, Deserialize, Reflect, FromReflect)]
-pub struct FieldInstanceEntityReference {
->>>>>>> 873ed179
     /// IID of the refered EntityInstance
     #[serde(rename = "entityIid")]
     pub entity_iid: String,
@@ -1300,13 +1203,10 @@
 }
 
 /// This object is just a grid-based coordinate used in Field values.
-<<<<<<< HEAD
-#[derive(Copy, Clone, Debug, Default, Eq, PartialEq, Serialize, Deserialize)]
+#[derive(
+    Copy, Clone, Debug, Default, Eq, PartialEq, Serialize, Deserialize, Reflect, FromReflect,
+)]
 pub struct GridPoint {
-=======
-#[derive(Eq, PartialEq, Debug, Default, Clone, Serialize, Deserialize, Reflect, FromReflect)]
-pub struct FieldInstanceGridPoint {
->>>>>>> 873ed179
     /// X grid-based coordinate
     #[serde(rename = "cx")]
     pub cx: i32,
@@ -1317,11 +1217,9 @@
 }
 
 /// IntGrid value instance
-<<<<<<< HEAD
-#[derive(Copy, Clone, Debug, Default, Eq, PartialEq, Serialize, Deserialize)]
-=======
-#[derive(Eq, PartialEq, Debug, Default, Clone, Serialize, Deserialize, Reflect, FromReflect)]
->>>>>>> 873ed179
+#[derive(
+    Copy, Clone, Debug, Default, Eq, PartialEq, Serialize, Deserialize, Reflect, FromReflect,
+)]
 pub struct IntGridValueInstance {
     /// Coordinate ID in the layer grid
     #[serde(rename = "coordId")]
@@ -1332,11 +1230,7 @@
     pub v: i32,
 }
 
-<<<<<<< HEAD
-#[derive(Clone, Debug, Default, PartialEq, Serialize, Deserialize)]
-=======
-#[derive(PartialEq, Debug, Clone, Serialize, Deserialize, Reflect, FromReflect)]
->>>>>>> 873ed179
+#[derive(Clone, Debug, Default, PartialEq, Serialize, Deserialize, Reflect, FromReflect)]
 pub struct LayerInstance {
     /// Grid-based height
     #[serde(rename = "__cHei")]
@@ -1446,11 +1340,7 @@
 }
 
 /// This structure represents a single tile from a given Tileset.
-<<<<<<< HEAD
-#[derive(Clone, Debug, Default, PartialEq, Serialize, Deserialize)]
-=======
-#[derive(Eq, PartialEq, Debug, Default, Clone, Serialize, Deserialize, Reflect, FromReflect)]
->>>>>>> 873ed179
+#[derive(Clone, Debug, Default, PartialEq, Serialize, Deserialize, Reflect, FromReflect)]
 pub struct TileInstance {
     /// Alpha/opacity of the tile (0-1, defaults to 1)
     #[serde(rename = "a")]
@@ -1489,11 +1379,7 @@
 /// except heavy sections, like the `layerInstances` array (which will be null). The
 /// `externalRelPath` string points to the `ldtkl` file.  A `ldtkl` file is just a JSON file
 /// containing exactly what is described below.
-<<<<<<< HEAD
-#[derive(Clone, Debug, Default, PartialEq, Serialize, Deserialize)]
-=======
-#[derive(PartialEq, Debug, Default, Clone, Serialize, Deserialize, Reflect, FromReflect)]
->>>>>>> 873ed179
+#[derive(Clone, Debug, Default, PartialEq, Serialize, Deserialize, Reflect, FromReflect)]
 pub struct Level {
     /// Background color of the level (same as `bgColor`, except the default value is
     /// automatically used here if its value is `null`)
@@ -1599,11 +1485,7 @@
 }
 
 /// Level background image position info
-<<<<<<< HEAD
-#[derive(Clone, Debug, Default, PartialEq, Serialize, Deserialize)]
-=======
-#[derive(PartialEq, Debug, Default, Clone, Serialize, Deserialize, Reflect, FromReflect)]
->>>>>>> 873ed179
+#[derive(Clone, Debug, Default, PartialEq, Serialize, Deserialize, Reflect, FromReflect)]
 pub struct LevelBackgroundPosition {
     /// An array of 4 float values describing the cropped sub-rectangle of the displayed
     /// background image. This cropping happens when original is larger than the level bounds.
@@ -1623,11 +1505,7 @@
 }
 
 /// Nearby level info
-<<<<<<< HEAD
-#[derive(Clone, Debug, Default, Eq, PartialEq, Serialize, Deserialize)]
-=======
-#[derive(Eq, PartialEq, Debug, Default, Clone, Serialize, Deserialize, Reflect, FromReflect)]
->>>>>>> 873ed179
+#[derive(Clone, Debug, Default, Eq, PartialEq, Serialize, Deserialize, Reflect, FromReflect)]
 pub struct NeighbourLevel {
     /// A single lowercase character tipping on the level location (`n`orth, `s`outh, `w`est,
     /// `e`ast).
@@ -1644,8 +1522,7 @@
     pub level_uid: Option<i32>,
 }
 
-<<<<<<< HEAD
-#[derive(Clone, Debug, Default, Eq, PartialEq, Serialize, Deserialize)]
+#[derive(Clone, Debug, Default, Eq, PartialEq, Serialize, Deserialize, Reflect, FromReflect)]
 pub struct LdtkTableOfContentEntry {
     #[serde(rename = "identifier")]
     pub identifier: String,
@@ -1657,13 +1534,7 @@
 /// **IMPORTANT**: this type is available as a preview. You can rely on it to update your
 /// importers, for when it will be officially available.  A World contains multiple levels,
 /// and it has its own layout settings.
-#[derive(Clone, Debug, Default, PartialEq, Serialize, Deserialize)]
-=======
-/// **IMPORTANT**: this type is not used *yet* in current LDtk version. It's only presented
-/// here as a preview of a planned feature.  A World contains multiple levels, and it has its
-/// own layout settings.
-#[derive(PartialEq, Debug, Default, Clone, Serialize, Deserialize, Reflect, FromReflect)]
->>>>>>> 873ed179
+#[derive(Clone, Debug, Default, PartialEq, Serialize, Deserialize, Reflect, FromReflect)]
 pub struct World {
     /// Default new level height
     #[serde(rename = "defaultLevelHeight")]
@@ -1701,9 +1572,10 @@
     pub world_layout: Option<WorldLayout>,
 }
 
-<<<<<<< HEAD
 /// Possible values: `Manual`, `AfterLoad`, `BeforeSave`, `AfterSave`
-#[derive(Copy, Clone, Debug, Default, Eq, PartialEq, Serialize, Deserialize)]
+#[derive(
+    Copy, Clone, Debug, Default, Eq, PartialEq, Serialize, Deserialize, Reflect, FromReflect,
+)]
 pub enum When {
     #[default]
     #[serde(rename = "AfterLoad")]
@@ -1720,11 +1592,9 @@
 }
 
 /// Possible values: `Any`, `OnlySame`, `OnlyTags`, `OnlySpecificEntity`
-#[derive(Copy, Clone, Debug, Default, Eq, PartialEq, Serialize, Deserialize)]
-=======
-/// Possible values: `Any`, `OnlySame`, `OnlyTags`
-#[derive(Eq, PartialEq, Debug, Clone, Serialize, Deserialize, Reflect, FromReflect)]
->>>>>>> 873ed179
+#[derive(
+    Copy, Clone, Debug, Default, Eq, PartialEq, Serialize, Deserialize, Reflect, FromReflect,
+)]
 pub enum AllowedRefs {
     #[default]
     #[serde(rename = "Any")]
@@ -1744,11 +1614,9 @@
 /// `Points`, `PointStar`, `PointPath`, `PointPathLoop`, `RadiusPx`, `RadiusGrid`,
 /// `ArrayCountWithLabel`, `ArrayCountNoLabel`, `RefLinkBetweenPivots`,
 /// `RefLinkBetweenCenters`
-<<<<<<< HEAD
-#[derive(Copy, Clone, Debug, Default, Eq, PartialEq, Serialize, Deserialize)]
-=======
-#[derive(Eq, PartialEq, Debug, Clone, Serialize, Deserialize, Reflect, FromReflect)]
->>>>>>> 873ed179
+#[derive(
+    Copy, Clone, Debug, Default, Eq, PartialEq, Serialize, Deserialize, Reflect, FromReflect,
+)]
 pub enum EditorDisplayMode {
     #[default]
     #[serde(rename = "ArrayCountNoLabel")]
@@ -1798,11 +1666,9 @@
 }
 
 /// Possible values: `Above`, `Center`, `Beneath`
-<<<<<<< HEAD
-#[derive(Copy, Clone, Debug, Default, Eq, PartialEq, Serialize, Deserialize)]
-=======
-#[derive(Eq, PartialEq, Debug, Clone, Serialize, Deserialize, Reflect, FromReflect)]
->>>>>>> 873ed179
+#[derive(
+    Copy, Clone, Debug, Default, Eq, PartialEq, Serialize, Deserialize, Reflect, FromReflect,
+)]
 pub enum EditorDisplayPos {
     #[default]
     #[serde(rename = "Above")]
@@ -1815,9 +1681,10 @@
     Center,
 }
 
-<<<<<<< HEAD
 /// Possible values: `ZigZag`, `StraightArrow`, `CurvedArrow`, `ArrowsLine`, `DashedLine`
-#[derive(Copy, Clone, Debug, Default, Eq, PartialEq, Serialize, Deserialize)]
+#[derive(
+    Copy, Clone, Debug, Default, Eq, PartialEq, Serialize, Deserialize, Reflect, FromReflect,
+)]
 pub enum EditorLinkStyle {
     #[default]
     #[serde(rename = "ArrowsLine")]
@@ -1836,10 +1703,9 @@
     ZigZag,
 }
 
-#[derive(Copy, Clone, Debug, Default, Eq, PartialEq, Serialize, Deserialize)]
-=======
-#[derive(Eq, PartialEq, Debug, Clone, Serialize, Deserialize, Reflect, FromReflect)]
->>>>>>> 873ed179
+#[derive(
+    Copy, Clone, Debug, Default, Eq, PartialEq, Serialize, Deserialize, Reflect, FromReflect,
+)]
 pub enum TextLanguageMode {
     #[default]
     #[serde(rename = "LangC")]
@@ -1874,11 +1740,9 @@
 }
 
 /// Possible values: `DiscardOldOnes`, `PreventAdding`, `MoveLastOne`
-<<<<<<< HEAD
-#[derive(Copy, Clone, Debug, Default, Eq, PartialEq, Serialize, Deserialize)]
-=======
-#[derive(Eq, PartialEq, Debug, Clone, Serialize, Deserialize, Reflect, FromReflect)]
->>>>>>> 873ed179
+#[derive(
+    Copy, Clone, Debug, Default, Eq, PartialEq, Serialize, Deserialize, Reflect, FromReflect,
+)]
 pub enum LimitBehavior {
     #[serde(rename = "DiscardOldOnes")]
     DiscardOldOnes,
@@ -1893,11 +1757,9 @@
 
 /// If TRUE, the maxCount is a "per world" limit, if FALSE, it's a "per level". Possible
 /// values: `PerLayer`, `PerLevel`, `PerWorld`
-<<<<<<< HEAD
-#[derive(Copy, Clone, Debug, Default, Eq, PartialEq, Serialize, Deserialize)]
-=======
-#[derive(Eq, PartialEq, Debug, Clone, Serialize, Deserialize, Reflect, FromReflect)]
->>>>>>> 873ed179
+#[derive(
+    Copy, Clone, Debug, Default, Eq, PartialEq, Serialize, Deserialize, Reflect, FromReflect,
+)]
 pub enum LimitScope {
     #[serde(rename = "PerLayer")]
     PerLayer,
@@ -1911,11 +1773,9 @@
 }
 
 /// Possible values: `Rectangle`, `Ellipse`, `Tile`, `Cross`
-<<<<<<< HEAD
-#[derive(Copy, Clone, Debug, Default, Eq, PartialEq, Serialize, Deserialize)]
-=======
-#[derive(Eq, PartialEq, Debug, Clone, Serialize, Deserialize, Reflect, FromReflect)]
->>>>>>> 873ed179
+#[derive(
+    Copy, Clone, Debug, Default, Eq, PartialEq, Serialize, Deserialize, Reflect, FromReflect,
+)]
 pub enum RenderMode {
     #[serde(rename = "Cross")]
     Cross,
@@ -1934,11 +1794,9 @@
 /// An enum describing how the the Entity tile is rendered inside the Entity bounds. Possible
 /// values: `Cover`, `FitInside`, `Repeat`, `Stretch`, `FullSizeCropped`,
 /// `FullSizeUncropped`, `NineSlice`
-<<<<<<< HEAD
-#[derive(Copy, Clone, Debug, Default, Eq, PartialEq, Serialize, Deserialize)]
-=======
-#[derive(Eq, PartialEq, Debug, Clone, Serialize, Deserialize, FromReflect, Reflect)]
->>>>>>> 873ed179
+#[derive(
+    Copy, Clone, Debug, Default, Eq, PartialEq, Serialize, Deserialize, Reflect, FromReflect,
+)]
 pub enum TileRenderMode {
     #[serde(rename = "Cover")]
     Cover,
@@ -1964,11 +1822,9 @@
 }
 
 /// Checker mode Possible values: `None`, `Horizontal`, `Vertical`
-<<<<<<< HEAD
-#[derive(Copy, Clone, Debug, Default, Eq, PartialEq, Serialize, Deserialize)]
-=======
-#[derive(Eq, PartialEq, Debug, Clone, Serialize, Deserialize, FromReflect, Reflect)]
->>>>>>> 873ed179
+#[derive(
+    Copy, Clone, Debug, Default, Eq, PartialEq, Serialize, Deserialize, Reflect, FromReflect,
+)]
 pub enum Checker {
     #[default]
     #[serde(rename = "Horizontal")]
@@ -1982,11 +1838,9 @@
 }
 
 /// Defines how tileIds array is used Possible values: `Single`, `Stamp`
-<<<<<<< HEAD
-#[derive(Copy, Clone, Debug, Default, Eq, PartialEq, Serialize, Deserialize)]
-=======
-#[derive(Eq, PartialEq, Debug, Clone, Serialize, Deserialize, Reflect, FromReflect)]
->>>>>>> 873ed179
+#[derive(
+    Copy, Clone, Debug, Default, Eq, PartialEq, Serialize, Deserialize, Reflect, FromReflect,
+)]
 pub enum TileMode {
     #[default]
     #[serde(rename = "Single")]
@@ -1998,11 +1852,9 @@
 
 /// Type of the layer as Haxe Enum Possible values: `IntGrid`, `Entities`, `Tiles`,
 /// `AutoLayer`
-<<<<<<< HEAD
-#[derive(Copy, Clone, Debug, Default, Eq, PartialEq, Serialize, Deserialize, Reflect)]
-=======
-#[derive(Eq, PartialEq, Debug, Clone, Reflect, Serialize, Deserialize, FromReflect)]
->>>>>>> 873ed179
+#[derive(
+    Copy, Clone, Debug, Default, Eq, PartialEq, Serialize, Deserialize, Reflect, FromReflect,
+)]
 pub enum Type {
     #[serde(rename = "AutoLayer")]
     AutoLayer,
@@ -2018,28 +1870,18 @@
     Tiles,
 }
 
-<<<<<<< HEAD
-#[derive(Copy, Clone, Debug, Default, Eq, PartialEq, Serialize, Deserialize)]
-=======
-impl Default for Type {
-    fn default() -> Self {
-        Self::Tiles
-    }
-}
-
-#[derive(Eq, PartialEq, Debug, Clone, Serialize, Deserialize, Reflect, FromReflect)]
->>>>>>> 873ed179
+#[derive(
+    Copy, Clone, Debug, Default, Eq, PartialEq, Serialize, Deserialize, Reflect, FromReflect,
+)]
 pub enum EmbedAtlas {
     #[default]
     #[serde(rename = "LdtkIcons")]
     LdtkIcons,
 }
 
-<<<<<<< HEAD
-#[derive(Copy, Clone, Debug, Default, Eq, PartialEq, Serialize, Deserialize)]
-=======
-#[derive(Eq, PartialEq, Debug, Clone, Serialize, Deserialize, Reflect, FromReflect)]
->>>>>>> 873ed179
+#[derive(
+    Copy, Clone, Debug, Default, Eq, PartialEq, Serialize, Deserialize, Reflect, FromReflect,
+)]
 pub enum Flag {
     #[default]
     #[serde(rename = "DiscardPreCsvIntGrid")]
@@ -2061,11 +1903,9 @@
     UseMultilinesType,
 }
 
-<<<<<<< HEAD
-#[derive(Copy, Clone, Debug, Default, Eq, PartialEq, Serialize, Deserialize)]
-=======
-#[derive(Eq, PartialEq, Debug, Clone, Serialize, Deserialize, Reflect, FromReflect)]
->>>>>>> 873ed179
+#[derive(
+    Copy, Clone, Debug, Default, Eq, PartialEq, Serialize, Deserialize, Reflect, FromReflect,
+)]
 pub enum BgPos {
     #[default]
     #[serde(rename = "Contain")]
@@ -2084,11 +1924,9 @@
     Unscaled,
 }
 
-<<<<<<< HEAD
-#[derive(Copy, Clone, Debug, Default, Eq, PartialEq, Serialize, Deserialize)]
-=======
-#[derive(Eq, PartialEq, Debug, Clone, Serialize, Deserialize, Reflect, FromReflect)]
->>>>>>> 873ed179
+#[derive(
+    Copy, Clone, Debug, Default, Eq, PartialEq, Serialize, Deserialize, Reflect, FromReflect,
+)]
 pub enum WorldLayout {
     #[default]
     #[serde(rename = "Free")]
@@ -2106,11 +1944,9 @@
 
 /// Naming convention for Identifiers (first-letter uppercase, full uppercase etc.) Possible
 /// values: `Capitalize`, `Uppercase`, `Lowercase`, `Free`
-<<<<<<< HEAD
-#[derive(Copy, Clone, Debug, Default, Eq, PartialEq, Serialize, Deserialize)]
-=======
-#[derive(Eq, PartialEq, Debug, Clone, Serialize, Deserialize, Reflect, FromReflect)]
->>>>>>> 873ed179
+#[derive(
+    Copy, Clone, Debug, Default, Eq, PartialEq, Serialize, Deserialize, Reflect, FromReflect,
+)]
 pub enum IdentifierStyle {
     #[default]
     #[serde(rename = "Capitalize")]
@@ -2128,11 +1964,9 @@
 
 /// "Image export" option when saving project. Possible values: `None`, `OneImagePerLayer`,
 /// `OneImagePerLevel`, `LayersAndLevels`
-<<<<<<< HEAD
-#[derive(Copy, Clone, Debug, Default, Eq, PartialEq, Serialize, Deserialize)]
-=======
-#[derive(Eq, PartialEq, Debug, Clone, Serialize, Deserialize, Reflect, FromReflect)]
->>>>>>> 873ed179
+#[derive(
+    Copy, Clone, Debug, Default, Eq, PartialEq, Serialize, Deserialize, Reflect, FromReflect,
+)]
 pub enum ImageExportMode {
     #[default]
     #[serde(rename = "LayersAndLevels")]
