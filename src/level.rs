--- conflicted
+++ resolved
@@ -442,7 +442,6 @@
                     }
                 }
 
-<<<<<<< HEAD
                 let mut grid_tiles = layer_instance.grid_tiles.clone();
                 grid_tiles.extend(layer_instance.auto_layer_tiles.clone());
 
@@ -480,33 +479,7 @@
                                                 layer_instance.c_wid,
                                                 layer_instance.c_hei,
                                                 layer_instance.grid_size,
-=======
-                        let tilemap_bundle = if layer_instance.layer_instance_type == Type::IntGrid
-                        {
-                            // The current spawning of IntGrid layers doesn't allow using
-                            // LayerBuilder::new_batch().
-                            // So, the actual LayerBuilder usage diverges greatly here
-                            let mut storage = TileStorage::empty(size);
-
-                            match tileset_definition {
-                                Some(_) => {
-                                    set_all_tiles_with_func(
-                                        commands,
-                                        &mut storage,
-                                        size,
-                                        TilemapId(layer_entity),
-                                        tile_pos_to_tile_grid_bundle_maker(
-                                            tile_pos_to_transparent_tile_maker(
-                                                tile_pos_to_int_grid_with_grid_tiles_tile_maker(
-                                                    &grid_tiles,
-                                                    &layer_instance.int_grid_csv,
-                                                    layer_instance.c_wid,
-                                                    layer_instance.c_hei,
-                                                    layer_instance.grid_size,
-                                                    i,
-                                                ),
-                                                layer_instance.opacity,
->>>>>>> d2873e35
+                                                i,
                                             ),
                                             layer_instance.opacity,
                                         ),
@@ -575,48 +548,24 @@
                                         layer_instance.c_hei as u32,
                                     ).expect("int_grid_csv indices should be within the bounds of 0..(layer_width * layer_height)");
 
-<<<<<<< HEAD
-                                let tile_entity = storage.get(&grid_coords.into()).unwrap();
-
-                                let mut entity_commands = commands.entity(tile_entity);
-
-                                let default_ldtk_int_cell: Box<dyn PhantomLdtkIntCellTrait> =
-                                    Box::new(PhantomLdtkIntCell::<IntGridCellBundle>::new());
-=======
-                                    if let Some(tile_entity) = storage.get(&grid_coords.into()) {
-                                        let mut entity_commands = commands.entity(tile_entity);
-
-                                        let default_ldtk_int_cell: Box<
-                                            dyn PhantomLdtkIntCellTrait,
-                                        > = Box::new(PhantomLdtkIntCell::<IntGridCellBundle>::new());
-
-                                        ldtk_map_get_or_default(
-                                            layer_instance.identifier.clone(),
-                                            *value,
-                                            &default_ldtk_int_cell,
-                                            ldtk_int_cell_map,
-                                        )
-                                        .evaluate(
-                                            &mut entity_commands,
-                                            IntGridCell { value: *value },
-                                            layer_instance,
-                                        );
-                                    }
+                                if let Some(tile_entity) = storage.get(&grid_coords.into()) {
+                                    let mut entity_commands = commands.entity(tile_entity);
+
+                                    let default_ldtk_int_cell: Box<dyn PhantomLdtkIntCellTrait> =
+                                        Box::new(PhantomLdtkIntCell::<IntGridCellBundle>::new());
+
+                                    ldtk_map_get_or_default(
+                                        layer_instance.identifier.clone(),
+                                        *value,
+                                        &default_ldtk_int_cell,
+                                        ldtk_int_cell_map,
+                                    )
+                                    .evaluate(
+                                        &mut entity_commands,
+                                        IntGridCell { value: *value },
+                                        layer_instance,
+                                    );
                                 }
-                            }
->>>>>>> d2873e35
-
-                                ldtk_map_get_or_default(
-                                    layer_instance.identifier.clone(),
-                                    *value,
-                                    &default_ldtk_int_cell,
-                                    ldtk_int_cell_map,
-                                )
-                                .evaluate(
-                                    &mut entity_commands,
-                                    IntGridCell { value: *value },
-                                    layer_instance,
-                                );
                             }
                         }
 
