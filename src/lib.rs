--- conflicted
+++ resolved
@@ -155,12 +155,8 @@
         /// [CoreSet::Update].
         ///
         /// You might need to add additional scheduling constraints to prevent race conditions
-<<<<<<< HEAD
-        /// between systems in this set and other external systems.
-=======
         /// between systems in this set and other external systems. As an example, `bevy_rapier`'s
         /// `PhysicsSet::BackendSync` should be scheduled after `LdtkSystemSet::ProcessApi`.
->>>>>>> adf393e9
         ProcessApi,
     }
 
