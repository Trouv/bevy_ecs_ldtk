--- conflicted
+++ resolved
@@ -138,11 +138,7 @@
 
     pub use crate::{
         app::{LdtkEntity, LdtkEntityAppExt, LdtkIntCell, LdtkIntCellAppExt},
-<<<<<<< HEAD
-        assets::{LdtkExternalLevel, LdtkProject},
-=======
-        assets::{LdtkLevel, LdtkProject, LevelIndices},
->>>>>>> 59618fe2
+        assets::{LdtkExternalLevel, LdtkProject, LevelIndices},
         components::{
             EntityIid, EntityInstance, GridCoords, IntGridCell, LayerMetadata, LdtkWorldBundle,
             LevelIid, LevelSet, Respawn, TileEnumTags, TileMetadata, Worldly,
