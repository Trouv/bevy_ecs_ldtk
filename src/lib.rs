//! An ECS-friendly [LDtk](https://ldtk.io/) plugin for
//! [bevy](https://github.com/bevyengine/bevy). Uses
//! [bevy_ecs_tilemap](https://github.com/StarArawn/bevy_ecs_tilemap) as a base.
//!
//! ### Getting Started
//! The goal of this plugin is to make it as easy as possible to use LDtk with bevy
//! for common use cases, while providing solutions to handle more difficult cases.
//! You only need a few things to get started:
//! 1. Add the [LdtkPlugin] to the [App]
//! 2. Insert the [LevelSelection] resource into the [App] to pick your level
//! 3. Spawn an [LdtkWorldBundle]
//! 4. Optionally, use `#[derive(LdtkEntity)]` and `#[derive(LdtkIntCell)]` on
//!    bundles and register them to the [App] to automatically spawn those bundles
//!    on Entity and IntGrid layers.
//!
//! ```no_run
//! use bevy::prelude::*;
//! use bevy_ecs_ldtk::prelude::*;
//!
//! fn main() {
//!     App::new()
//!         .add_plugins(DefaultPlugins)
//!         .add_plugins(LdtkPlugin)
//!         .add_systems(Startup, setup)
//!         .insert_resource(LevelSelection::index(0))
//!         .register_ldtk_entity::<MyBundle>("MyEntityIdentifier")
//!         .run();
//! }
//!
//! fn setup(mut commands: Commands, asset_server: Res<AssetServer>) {
//!     commands.spawn(Camera2dBundle::default());
//!
//!     commands.spawn(LdtkWorldBundle {
//!         ldtk_handle: asset_server.load("my_project.ldtk"),
//!         ..Default::default()
//!     });
//! }
//!
//! # #[derive(Default, Component)]
//! # struct ComponentA;
//! #
//! # #[derive(Default, Component)]
//! # struct ComponentB;
//! #
//! #[derive(Bundle, LdtkEntity)]
//! pub struct MyBundle {
//!     a: ComponentA,
//!     b: ComponentB,
//!     #[sprite_sheet_bundle]
//!     sprite_bundle: SpriteSheetBundle,
//! }
//! ```
//!
//! ### `Entity` and `IntGrid` layers
//! You have two options for interacting with `Entity` and `IntGrid` LDtk layers.
//! 1. As mentioned above, you can use `#[derive(LdtkEntity)]` and `#[derive(LdtkIntCell)]` on your
//!    bundles to hook into the entity/intgrid-tile spawning process.
//!    Of course, you can also implement these traits manually.
//!    There are some field attribute macros available to these derives to handle the most common
//!    use cases.
//!    See [app::LdtkEntity] and [app::LdtkIntCell] for more details.
//! 2. You can query for `Added<EntityInstance>` and `Added<IntGridCell>` components in a system.
//!    This works because, if an LDtk entity or intgrid tile does not match any of your
//!    registrations, they are spawned with these components by default.
//!    Then, you can use [Commands] to flesh out these entities like you would normally.
//!
//! The first option can be convenient and fast, while the second is good if you need more access
//! to the world than the [app] trait methods provide.
//!
//! Regardless of your choice, the spawned entities will have an appropriate [Transform].
//! They will also be spawned and despawned along with the levels they belong to, unless otherwise
//! specified with a [Worldly] component.
//! This is because, by default, the entities are spawned as children of the level entities.
//!
//! ### Worlds and Levels
//!
//! When you spawn an [LdtkWorldBundle], level entities are automatically spawned as children to
//! the world based off your level selection.
//! The documentation for [LdtkWorldBundle] goes into a little more detail about the spawning
//! process.
//!
//! You can select what levels to spawn via the [LevelSelection] resource, or via the [LevelSet]
//! component in the [LdtkWorldBundle].
//! The [LevelSelection] resource is a convenient abstraction over the [LevelSet] component, and
//! updates the [LevelSet] component automatically when used.
//! It also responds to [LevelSpawnBehavior::UseWorldTranslation::load_level_neighbors], while
//! [LevelSet] does not.
//!
//! To spawn a new level, you can just update the [LevelSelection] resource.
//! The current level will be automatically despawned, unless it's still selected due to loading
//! level neighbors.
//! Updating the [LevelSet] component will have similar results.
//!
//! By default, the levels will be spawned so their bottom left corner is at the origin of the
//! world.
//! You can make them spawn according to their world location in LDtk by setting
//! [LevelSpawnBehavior::UseWorldTranslation].
//!
//! ### Feature flags
//!
//! This crate uses the following set of [feature flags]:
//! - `derive`: Enables the derive macros for [LdtkEntity] and [LdtkIntCell].
//! - `render`: Enables rendering via [bevy_ecs_tilemap]'s `render` feature. Disable it if you want
//! to run in headless mode.
//! - `atlas`: Enables the `atlas` feature of [bevy_ecs_tilemap]. This is required for WASM support
//! and also for tile spacing to work on Tile and AutoTile layers.
//!
//! The `derive` and `render` features are enabled by default.
//!
//! [App]: bevy::prelude::App
//! [Commands]: bevy::prelude::Commands
//! [Transform]: bevy::prelude::Transform
//! [feature flags]: https://doc.rust-lang.org/cargo/reference/features.html#the-features-section
//! [LdtkEntity]: app::LdtkEntity
//! [LdtkIntCell]: app::LdtkEntity
//! [bevy_ecs_tilemap]: https://docs.rs/bevy_ecs_tilemap

pub mod app;
pub mod assets;
mod components;
pub mod ldtk;
mod level;
mod plugin;
mod resources;
pub mod systems;
mod tile_makers;
pub mod utils;

pub use components::*;
pub use plugin::*;
pub use resources::*;

#[cfg(feature = "derive")]
pub use bevy_ecs_ldtk_macros::*;

pub mod prelude {
    //! `use bevy_ecs_ldtk::prelude::*;` to import commonly used items.

    pub use crate::{
        app::{LdtkEntity, LdtkEntityAppExt, LdtkIntCell, LdtkIntCellAppExt},
<<<<<<< HEAD
        assets::{LdtkExternalLevel, LdtkProject, LevelIndices, LevelMetadataAccessor},
=======
        assets::{LdtkLevel, LdtkProject, LevelIndices, LevelMetadataAccessor},
>>>>>>> 48dc1f8a
        components::{
            EntityIid, EntityInstance, GridCoords, IntGridCell, LayerMetadata, LdtkWorldBundle,
            LevelIid, LevelSet, Respawn, TileEnumTags, TileMetadata, Worldly,
        },
        ldtk::{
            self, ldtk_fields::LdtkFields, raw_level_accessor::RawLevelAccessor, FieldValue,
            LayerInstance, TilesetDefinition,
        },
        plugin::{LdtkPlugin, ProcessLdtkApi},
        resources::{
            IntGridRendering, LdtkSettings, LevelBackground, LevelEvent, LevelSelection,
            LevelSpawnBehavior, SetClearColor,
        },
    };

    #[cfg(feature = "derive")]
    pub use crate::{LdtkEntity, LdtkIntCell};
}<|MERGE_RESOLUTION|>--- conflicted
+++ resolved
@@ -138,11 +138,7 @@
 
     pub use crate::{
         app::{LdtkEntity, LdtkEntityAppExt, LdtkIntCell, LdtkIntCellAppExt},
-<<<<<<< HEAD
-        assets::{LdtkExternalLevel, LdtkProject, LevelIndices, LevelMetadataAccessor},
-=======
         assets::{LdtkLevel, LdtkProject, LevelIndices, LevelMetadataAccessor},
->>>>>>> 48dc1f8a
         components::{
             EntityIid, EntityInstance, GridCoords, IntGridCell, LayerMetadata, LdtkWorldBundle,
             LevelIid, LevelSet, Respawn, TileEnumTags, TileMetadata, Worldly,
