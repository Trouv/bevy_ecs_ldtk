//! Provides [LdtkPlugin] and its scheduling-related dependencies.
use crate::{app, assets, components, resources, systems};
use bevy::{app::MainScheduleOrder, ecs::schedule::ScheduleLabel, prelude::*};

/// Schedule for processing this plugin's ECS API, inserted after [Update].
///
/// In particular, this set processes..
/// - [resources::LevelSelection]
/// - [components::LevelSet]
/// - [components::Worldly]
/// - [components::Respawn]
///
/// As a result, you can expect minimal frame delay when updating these in
/// [Update].
#[derive(Copy, Clone, Eq, PartialEq, Debug, Hash, ScheduleLabel)]
pub struct ProcessLdtkApi;

#[derive(Copy, Clone, Eq, PartialEq, Debug, Hash, SystemSet)]
enum ProcessApiSet {
    PreClean,
    Clean,
}

/// Adds the default systems, assets, and resources used by `bevy_ecs_ldtk`.
///
/// Add it to your [App] to gain LDtk functionality!
#[derive(Copy, Clone, Debug, Default)]
pub struct LdtkPlugin;

impl Plugin for LdtkPlugin {
    fn build(&self, mut app: &mut App) {
        // Check if we have added the TileMap plugin
        if !app.is_plugin_added::<bevy_ecs_tilemap::TilemapPlugin>() {
            app = app.add_plugins(bevy_ecs_tilemap::TilemapPlugin);
        }

        app.world
            .get_resource_mut::<MainScheduleOrder>()
            .expect("expected MainScheduleOrder to exist, try using DefaultPlugins")
            .insert_after(Update, ProcessLdtkApi);

<<<<<<< HEAD
        app.configure_sets(
            ProcessLdtkApi,
            (ProcessApiSet::PreClean, ProcessApiSet::Clean).chain(),
        )
        .init_non_send_resource::<app::LdtkEntityMap>()
        .init_non_send_resource::<app::LdtkIntCellMap>()
        .init_resource::<resources::LdtkSettings>()
        .add_asset::<assets::LdtkAsset>()
        .init_asset_loader::<assets::LdtkLoader>()
        .add_asset::<assets::LdtkLevel>()
        .init_asset_loader::<assets::LdtkLevelLoader>()
        .add_event::<resources::LevelEvent>()
        .add_systems(
            PreUpdate,
            (systems::process_ldtk_assets, systems::process_ldtk_levels),
        )
        .add_systems(
            ProcessLdtkApi,
            systems::worldly_adoption.in_set(ProcessApiSet::PreClean),
        )
        .add_systems(
            ProcessLdtkApi,
            (systems::apply_level_selection, systems::apply_level_set)
                .chain()
                .in_set(ProcessApiSet::PreClean),
        )
        .add_systems(
            ProcessLdtkApi,
            (apply_deferred, systems::clean_respawn_entities)
                .chain()
                .in_set(ProcessApiSet::Clean),
        )
        .add_systems(
            PostUpdate,
            systems::detect_level_spawned_events.pipe(systems::fire_level_transformed_events),
        )
        .register_type::<components::LevelIid>()
        .register_type::<components::EntityIid>()
        .register_type::<components::GridCoords>()
        .register_type::<components::TileMetadata>()
        .register_type::<components::TileEnumTags>()
        .register_type::<components::LayerMetadata>()
        .register_asset_reflect::<assets::LdtkLevel>();
=======
        app.add_plugins(assets::LdtkAssetPlugin)
            .configure_sets(
                ProcessLdtkApi,
                (ProcessApiSet::PreClean, ProcessApiSet::Clean).chain(),
            )
            .init_non_send_resource::<app::LdtkEntityMap>()
            .init_non_send_resource::<app::LdtkIntCellMap>()
            .init_resource::<resources::LdtkSettings>()
            .add_event::<resources::LevelEvent>()
            .add_systems(
                PreUpdate,
                (systems::process_ldtk_assets, systems::process_ldtk_levels),
            )
            .add_systems(
                ProcessLdtkApi,
                systems::worldly_adoption.in_set(ProcessApiSet::PreClean),
            )
            .add_systems(
                ProcessLdtkApi,
                (systems::apply_level_selection, systems::apply_level_set)
                    .chain()
                    .in_set(ProcessApiSet::PreClean),
            )
            .add_systems(
                ProcessLdtkApi,
                (apply_deferred, systems::clean_respawn_entities)
                    .chain()
                    .in_set(ProcessApiSet::Clean),
            )
            .add_systems(
                PostUpdate,
                systems::detect_level_spawned_events.pipe(systems::fire_level_transformed_events),
            )
            .register_type::<components::EntityIid>()
            .register_type::<components::GridCoords>()
            .register_type::<components::TileMetadata>()
            .register_type::<components::TileEnumTags>()
            .register_type::<components::LayerMetadata>();
>>>>>>> 3d40c158
    }
}<|MERGE_RESOLUTION|>--- conflicted
+++ resolved
@@ -39,51 +39,6 @@
             .expect("expected MainScheduleOrder to exist, try using DefaultPlugins")
             .insert_after(Update, ProcessLdtkApi);
 
-<<<<<<< HEAD
-        app.configure_sets(
-            ProcessLdtkApi,
-            (ProcessApiSet::PreClean, ProcessApiSet::Clean).chain(),
-        )
-        .init_non_send_resource::<app::LdtkEntityMap>()
-        .init_non_send_resource::<app::LdtkIntCellMap>()
-        .init_resource::<resources::LdtkSettings>()
-        .add_asset::<assets::LdtkAsset>()
-        .init_asset_loader::<assets::LdtkLoader>()
-        .add_asset::<assets::LdtkLevel>()
-        .init_asset_loader::<assets::LdtkLevelLoader>()
-        .add_event::<resources::LevelEvent>()
-        .add_systems(
-            PreUpdate,
-            (systems::process_ldtk_assets, systems::process_ldtk_levels),
-        )
-        .add_systems(
-            ProcessLdtkApi,
-            systems::worldly_adoption.in_set(ProcessApiSet::PreClean),
-        )
-        .add_systems(
-            ProcessLdtkApi,
-            (systems::apply_level_selection, systems::apply_level_set)
-                .chain()
-                .in_set(ProcessApiSet::PreClean),
-        )
-        .add_systems(
-            ProcessLdtkApi,
-            (apply_deferred, systems::clean_respawn_entities)
-                .chain()
-                .in_set(ProcessApiSet::Clean),
-        )
-        .add_systems(
-            PostUpdate,
-            systems::detect_level_spawned_events.pipe(systems::fire_level_transformed_events),
-        )
-        .register_type::<components::LevelIid>()
-        .register_type::<components::EntityIid>()
-        .register_type::<components::GridCoords>()
-        .register_type::<components::TileMetadata>()
-        .register_type::<components::TileEnumTags>()
-        .register_type::<components::LayerMetadata>()
-        .register_asset_reflect::<assets::LdtkLevel>();
-=======
         app.add_plugins(assets::LdtkAssetPlugin)
             .configure_sets(
                 ProcessLdtkApi,
@@ -122,6 +77,5 @@
             .register_type::<components::TileMetadata>()
             .register_type::<components::TileEnumTags>()
             .register_type::<components::LayerMetadata>();
->>>>>>> 3d40c158
     }
 }