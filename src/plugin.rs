--- conflicted
+++ resolved
@@ -72,10 +72,7 @@
                 PostUpdate,
                 systems::detect_level_spawned_events.pipe(systems::fire_level_transformed_events),
             )
-<<<<<<< HEAD
-=======
             .register_type::<components::LevelIid>()
->>>>>>> ad834552
             .register_type::<components::EntityIid>()
             .register_type::<components::GridCoords>()
             .register_type::<components::TileMetadata>()
