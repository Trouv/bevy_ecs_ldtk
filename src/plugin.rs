//! Provides [LdtkPlugin] and its scheduling-related dependencies.
use crate::{app, assets, components, resources, systems};
use bevy::{app::MainScheduleOrder, ecs::schedule::ScheduleLabel, prelude::*};

/// Schedule for processing this plugin's ECS API, inserted after [Update].
///
/// In particular, this set processes..
/// - [resources::LevelSelection]
/// - [components::LevelSet]
/// - [components::Worldly]
/// - [components::Respawn]
///
/// As a result, you can expect minimal frame delay when updating these in
/// [Update].
#[derive(Copy, Clone, Eq, PartialEq, Debug, Hash, ScheduleLabel)]
pub struct ProcessLdtkApi;

#[derive(Copy, Clone, Eq, PartialEq, Debug, Hash, SystemSet)]
enum ProcessApiSet {
    PreClean,
    Clean,
}

/// Adds the default systems, assets, and resources used by `bevy_ecs_ldtk`.
///
/// Add it to your [App] to gain LDtk functionality!
#[derive(Copy, Clone, Debug, Default)]
pub struct LdtkPlugin;

impl Plugin for LdtkPlugin {
    fn build(&self, mut app: &mut App) {
        // Check if we have added the TileMap plugin
        if !app.is_plugin_added::<bevy_ecs_tilemap::TilemapPlugin>() {
            app = app.add_plugins(bevy_ecs_tilemap::TilemapPlugin);
        }

<<<<<<< HEAD
        app.add_plugin(assets::LdtkAssetPlugin)
            .configure_set(
                LdtkSystemSet::ProcessApi
                    .after(CoreSet::UpdateFlush)
                    .before(CoreSet::PostUpdate),
            )
            .configure_sets(
                (ProcessApiSet::PreClean, ProcessApiSet::Clean)
                    .chain()
                    .in_base_set(LdtkSystemSet::ProcessApi),
            )
            .init_non_send_resource::<app::LdtkEntityMap>()
            .init_non_send_resource::<app::LdtkIntCellMap>()
            .init_resource::<resources::LdtkSettings>()
            .add_event::<resources::LevelEvent>()
            .add_systems(
                (systems::process_ldtk_assets, systems::process_ldtk_levels)
                    .in_base_set(CoreSet::PreUpdate),
            )
            .add_system(systems::worldly_adoption.in_set(ProcessApiSet::PreClean))
            .add_systems(
                (systems::apply_level_selection, systems::apply_level_set)
                    .chain()
                    .in_set(ProcessApiSet::PreClean),
            )
            .add_systems(
                (apply_system_buffers, systems::clean_respawn_entities)
                    .chain()
                    .in_set(ProcessApiSet::Clean),
            )
            .add_system(
                systems::detect_level_spawned_events
                    .pipe(systems::fire_level_transformed_events)
                    .in_base_set(CoreSet::PostUpdate),
            )
            .register_type::<components::EntityIid>()
            .register_type::<components::GridCoords>()
            .register_type::<components::TileMetadata>()
            .register_type::<components::TileEnumTags>()
            .register_type::<components::LayerMetadata>();
=======
        app.world
            .get_resource_mut::<MainScheduleOrder>()
            .expect("expected MainScheduleOrder to exist, try using DefaultPlugins")
            .insert_after(Update, ProcessLdtkApi);

        app.configure_sets(
            ProcessLdtkApi,
            (ProcessApiSet::PreClean, ProcessApiSet::Clean).chain(),
        )
        .init_non_send_resource::<app::LdtkEntityMap>()
        .init_non_send_resource::<app::LdtkIntCellMap>()
        .init_resource::<resources::LdtkSettings>()
        .add_asset::<assets::LdtkAsset>()
        .init_asset_loader::<assets::LdtkLoader>()
        .add_asset::<assets::LdtkLevel>()
        .init_asset_loader::<assets::LdtkLevelLoader>()
        .add_event::<resources::LevelEvent>()
        .add_systems(
            PreUpdate,
            (systems::process_ldtk_assets, systems::process_ldtk_levels),
        )
        .add_systems(
            ProcessLdtkApi,
            systems::worldly_adoption.in_set(ProcessApiSet::PreClean),
        )
        .add_systems(
            ProcessLdtkApi,
            (systems::apply_level_selection, systems::apply_level_set)
                .chain()
                .in_set(ProcessApiSet::PreClean),
        )
        .add_systems(
            ProcessLdtkApi,
            (apply_deferred, systems::clean_respawn_entities)
                .chain()
                .in_set(ProcessApiSet::Clean),
        )
        .add_systems(
            PostUpdate,
            systems::detect_level_spawned_events.pipe(systems::fire_level_transformed_events),
        )
        .register_type::<components::EntityIid>()
        .register_type::<components::GridCoords>()
        .register_type::<components::TileMetadata>()
        .register_type::<components::TileEnumTags>()
        .register_type::<components::LayerMetadata>()
        .register_asset_reflect::<assets::LdtkLevel>();
>>>>>>> 9a10bc8d
    }
}<|MERGE_RESOLUTION|>--- conflicted
+++ resolved
@@ -34,95 +34,48 @@
             app = app.add_plugins(bevy_ecs_tilemap::TilemapPlugin);
         }
 
-<<<<<<< HEAD
-        app.add_plugin(assets::LdtkAssetPlugin)
-            .configure_set(
-                LdtkSystemSet::ProcessApi
-                    .after(CoreSet::UpdateFlush)
-                    .before(CoreSet::PostUpdate),
-            )
+        app.world
+            .get_resource_mut::<MainScheduleOrder>()
+            .expect("expected MainScheduleOrder to exist, try using DefaultPlugins")
+            .insert_after(Update, ProcessLdtkApi);
+
+        app.add_plugins(assets::LdtkAssetPlugin)
             .configure_sets(
-                (ProcessApiSet::PreClean, ProcessApiSet::Clean)
-                    .chain()
-                    .in_base_set(LdtkSystemSet::ProcessApi),
+                ProcessLdtkApi,
+                (ProcessApiSet::PreClean, ProcessApiSet::Clean).chain(),
             )
             .init_non_send_resource::<app::LdtkEntityMap>()
             .init_non_send_resource::<app::LdtkIntCellMap>()
             .init_resource::<resources::LdtkSettings>()
             .add_event::<resources::LevelEvent>()
             .add_systems(
-                (systems::process_ldtk_assets, systems::process_ldtk_levels)
-                    .in_base_set(CoreSet::PreUpdate),
+                PreUpdate,
+                (systems::process_ldtk_assets, systems::process_ldtk_levels),
             )
-            .add_system(systems::worldly_adoption.in_set(ProcessApiSet::PreClean))
             .add_systems(
+                ProcessLdtkApi,
+                systems::worldly_adoption.in_set(ProcessApiSet::PreClean),
+            )
+            .add_systems(
+                ProcessLdtkApi,
                 (systems::apply_level_selection, systems::apply_level_set)
                     .chain()
                     .in_set(ProcessApiSet::PreClean),
             )
             .add_systems(
-                (apply_system_buffers, systems::clean_respawn_entities)
+                ProcessLdtkApi,
+                (apply_deferred, systems::clean_respawn_entities)
                     .chain()
                     .in_set(ProcessApiSet::Clean),
             )
-            .add_system(
-                systems::detect_level_spawned_events
-                    .pipe(systems::fire_level_transformed_events)
-                    .in_base_set(CoreSet::PostUpdate),
+            .add_systems(
+                PostUpdate,
+                systems::detect_level_spawned_events.pipe(systems::fire_level_transformed_events),
             )
             .register_type::<components::EntityIid>()
             .register_type::<components::GridCoords>()
             .register_type::<components::TileMetadata>()
             .register_type::<components::TileEnumTags>()
             .register_type::<components::LayerMetadata>();
-=======
-        app.world
-            .get_resource_mut::<MainScheduleOrder>()
-            .expect("expected MainScheduleOrder to exist, try using DefaultPlugins")
-            .insert_after(Update, ProcessLdtkApi);
-
-        app.configure_sets(
-            ProcessLdtkApi,
-            (ProcessApiSet::PreClean, ProcessApiSet::Clean).chain(),
-        )
-        .init_non_send_resource::<app::LdtkEntityMap>()
-        .init_non_send_resource::<app::LdtkIntCellMap>()
-        .init_resource::<resources::LdtkSettings>()
-        .add_asset::<assets::LdtkAsset>()
-        .init_asset_loader::<assets::LdtkLoader>()
-        .add_asset::<assets::LdtkLevel>()
-        .init_asset_loader::<assets::LdtkLevelLoader>()
-        .add_event::<resources::LevelEvent>()
-        .add_systems(
-            PreUpdate,
-            (systems::process_ldtk_assets, systems::process_ldtk_levels),
-        )
-        .add_systems(
-            ProcessLdtkApi,
-            systems::worldly_adoption.in_set(ProcessApiSet::PreClean),
-        )
-        .add_systems(
-            ProcessLdtkApi,
-            (systems::apply_level_selection, systems::apply_level_set)
-                .chain()
-                .in_set(ProcessApiSet::PreClean),
-        )
-        .add_systems(
-            ProcessLdtkApi,
-            (apply_deferred, systems::clean_respawn_entities)
-                .chain()
-                .in_set(ProcessApiSet::Clean),
-        )
-        .add_systems(
-            PostUpdate,
-            systems::detect_level_spawned_events.pipe(systems::fire_level_transformed_events),
-        )
-        .register_type::<components::EntityIid>()
-        .register_type::<components::GridCoords>()
-        .register_type::<components::TileMetadata>()
-        .register_type::<components::TileEnumTags>()
-        .register_type::<components::LayerMetadata>()
-        .register_asset_reflect::<assets::LdtkLevel>();
->>>>>>> 9a10bc8d
     }
 }