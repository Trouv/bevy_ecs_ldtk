--- conflicted
+++ resolved
@@ -15,13 +15,9 @@
 #[cfg(feature = "external_levels")]
 use crate::assets::LdtkExternalLevel;
 
-<<<<<<< HEAD
-use bevy::{asset::RecursiveDependencyLoadState, ecs::system::SystemState, prelude::*};
+use bevy::{ecs::system::SystemState, prelude::*};
 use bevy_ecs_tilemap::tiles::TileTextureIndex;
 use rand::{seq::SliceRandom, thread_rng, Rng};
-=======
-use bevy::{ecs::system::SystemState, prelude::*};
->>>>>>> b09d10b9
 use std::collections::{HashMap, HashSet};
 
 /// Detects [LdtkProject] events and spawns levels as children of the [LdtkWorldBundle].
@@ -219,7 +215,7 @@
     layer_query: Query<(Entity, &LayerMetadata, &Parent)>,
     mut igrid_layer_query: Query<(Entity, &LayerMetadata, &mut IntGridCellValues, &Parent)>,
     level_query: Query<&Parent, With<LevelIid>>,
-    project_query: Query<&Handle<LdtkProject>>,
+    project_query: Query<&LdtkProjectHandle>,
     ldtk_project_assets: Res<Assets<LdtkProject>>,
 ) {
     if igrid_cell_query.is_empty() {
