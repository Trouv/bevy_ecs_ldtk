//! System functions used by the plugin for processing ldtk files.

#[cfg(feature = "render")]
use crate::resources::SetClearColor;
use crate::{
    app::{LdtkEntityMap, LdtkIntCellMap},
<<<<<<< HEAD
    assets::LdtkProject,
=======
    assets::{LdtkLevel, LdtkProject},
>>>>>>> ad834552
    components::*,
    ldtk::TilesetDefinition,
    level::spawn_level,
    resources::{LdtkSettings, LevelEvent, LevelSelection, LevelSpawnBehavior},
    utils::*,
};

#[cfg(feature = "external_levels")]
use crate::assets::LdtkExternalLevel;

use bevy::{ecs::system::SystemState, prelude::*};
use std::collections::{HashMap, HashSet};

/// Detects [LdtkProject] events and spawns levels as children of the [LdtkWorldBundle].
#[allow(clippy::too_many_arguments)]
pub fn process_ldtk_assets(
    mut commands: Commands,
    mut ldtk_events: EventReader<AssetEvent<LdtkProject>>,
    ldtk_world_query: Query<(Entity, &Handle<LdtkProject>)>,
    #[cfg(feature = "render")] ldtk_settings: Res<LdtkSettings>,
    #[cfg(feature = "render")] mut clear_color: ResMut<ClearColor>,
    #[cfg(feature = "render")] ldtk_assets: Res<Assets<LdtkProject>>,
) {
    let mut ldtk_handles_to_respawn = HashSet::new();
    let mut ldtk_handles_for_clear_color = HashSet::new();

    for event in ldtk_events.iter() {
        match event {
            AssetEvent::Created { handle } => {
                debug!("LDtk asset creation detected.");
                ldtk_handles_for_clear_color.insert(handle);
            }
            AssetEvent::Modified { handle } => {
                info!("LDtk asset modification detected.");
                ldtk_handles_to_respawn.insert(handle);
                ldtk_handles_for_clear_color.insert(handle);
            }
            AssetEvent::Removed { handle } => {
                info!("LDtk asset removal detected.");
                // if mesh was modified and removed in the same update, ignore the modification
                // events are ordered so future modification events are ok
                ldtk_handles_to_respawn.retain(|changed_handle| *changed_handle != handle);
            }
        }
    }

    #[cfg(feature = "render")]
    if ldtk_settings.set_clear_color == SetClearColor::FromEditorBackground {
        for handle in ldtk_handles_for_clear_color.iter() {
            if let Some(ldtk_asset) = ldtk_assets.get(handle) {
                clear_color.0 = ldtk_asset.data().bg_color;
            }
        }
    }

    for (entity, handle) in ldtk_world_query.iter() {
        if ldtk_handles_to_respawn.contains(handle) {
            commands.entity(entity).insert(Respawn);
        }
    }
}

/// Updates all LevelSet components according to the LevelSelection
pub fn apply_level_selection(
    level_selection: Option<Res<LevelSelection>>,
    ldtk_settings: Res<LdtkSettings>,
    ldtk_assets: Res<Assets<LdtkProject>>,
    mut level_set_query: Query<(&Handle<LdtkProject>, &mut LevelSet)>,
    #[cfg(feature = "render")] mut clear_color: ResMut<ClearColor>,
) {
    if let Some(level_selection) = level_selection {
        for (ldtk_handle, mut level_set) in level_set_query.iter_mut() {
            if let Some(ldtk_asset) = ldtk_assets.get(ldtk_handle) {
                if let Some(level) = ldtk_asset.find_raw_level_by_level_selection(&level_selection)
                {
                    let new_level_set = {
                        let mut iids = HashSet::new();
                        iids.insert(level.iid.clone());

                        if let LevelSpawnBehavior::UseWorldTranslation {
                            load_level_neighbors,
                        } = ldtk_settings.level_spawn_behavior
                        {
                            if load_level_neighbors {
                                iids.extend(level.neighbours.iter().map(|n| n.level_iid.clone()));
                            }
                        }

                        LevelSet { iids }
                    };

                    if *level_set != new_level_set {
                        *level_set = new_level_set;

                        #[cfg(feature = "render")]
                        if ldtk_settings.set_clear_color == SetClearColor::FromLevelBackground {
                            clear_color.0 = level.bg_color;
                        }
                    }
                }
            }
        }
    }
}

/// Triggers the spawning/despawning of levels according to `LevelSet` values.
#[allow(clippy::too_many_arguments, clippy::type_complexity)]
pub fn apply_level_set(
    mut commands: Commands,
    ldtk_world_query: Query<(
        Entity,
        &LevelSet,
        Option<&Children>,
        &Handle<LdtkProject>,
        Option<&Respawn>,
    )>,
<<<<<<< HEAD
    level_iid_query: Query<&LevelIid>,
    ldtk_assets: Res<Assets<LdtkProject>>,
=======
    ldtk_level_query: Query<&Handle<LdtkLevel>>,
    ldtk_assets: Res<Assets<LdtkProject>>,
    level_assets: Res<Assets<LdtkLevel>>,
>>>>>>> ad834552
    ldtk_settings: Res<LdtkSettings>,
    mut level_events: EventWriter<LevelEvent>,
) {
    for (world_entity, level_set, children, ldtk_asset_handle, respawn) in ldtk_world_query.iter() {
        // Only apply level set if the asset has finished loading
        if let Some(ldtk_asset) = ldtk_assets.get(ldtk_asset_handle) {
            // Determine what levels are currently spawned
            let mut previous_level_maps = HashMap::new();

            if let Some(children) = children {
                for child in children.iter() {
<<<<<<< HEAD
                    if let Ok(level_iid) = level_iid_query.get(*child) {
                        previous_level_maps.insert(level_iid.to_string(), child);
=======
                    if let Ok(level_handle) = ldtk_level_query.get(*child) {
                        if let Some(ldtk_level) = level_assets.get(level_handle) {
                            previous_level_maps.insert(ldtk_level.data().iid.clone(), child);
                        }
>>>>>>> ad834552
                    }
                }
            }

            let previous_iids: HashSet<String> = previous_level_maps.keys().cloned().collect();

            // Spawn levels that should be spawned but aren't
            let iids_to_spawn = level_set.iids.difference(&previous_iids);
            if iids_to_spawn.clone().count() > 0 {
                commands.entity(world_entity).with_children(|c| {
                    for iid in iids_to_spawn.clone() {
                        level_events.send(LevelEvent::SpawnTriggered(iid.clone()));
                        pre_spawn_level(c, ldtk_asset, iid, &ldtk_settings);
                    }
                });
            }

            // Despawn levels that shouldn't be spawned but are
            for iid in previous_iids.difference(&level_set.iids) {
                let map_entity = previous_level_maps.get(iid).expect(
                "The set of previous_iids and the keys in previous_level_maps should be the same.",
            );
                commands.entity(**map_entity).despawn_recursive();
                level_events.send(LevelEvent::Despawned(iid.clone()));
            }

            // If the world was empty before but has now been populated, and this world was
            // supposed to respawn, then this run of the system must have completed the "spawning"
            // portion of said respawn.
            // In that case, the respawn component needs to be removed so that the cleanup system
            // doesn't start the process over again.
            if previous_iids.is_empty() && iids_to_spawn.count() > 0 && respawn.is_some() {
                commands.entity(world_entity).remove::<Respawn>();
            }
        }
    }
}

fn pre_spawn_level(
    child_builder: &mut ChildBuilder,
    ldtk_asset: &LdtkProject,
    level_iid: &str,
    ldtk_settings: &LdtkSettings,
) {
<<<<<<< HEAD
    let mut translation = Vec3::ZERO;

    if let LevelSpawnBehavior::UseWorldTranslation { .. } = ldtk_settings.level_spawn_behavior {
        if let Some(level) = ldtk_asset
            .find_raw_level_by_level_selection(&LevelSelection::Iid(level_iid.to_string()))
        {
            let level_coords = ldtk_pixel_coords_to_translation(
                IVec2::new(level.world_x, level.world_y + level.px_hei),
                0,
            );
            translation.x = level_coords.x;
            translation.y = level_coords.y;
        }
=======
    if let Some(level_handle) = ldtk_asset.level_map().get(level_iid) {
        let mut translation = Vec3::ZERO;

        if let LevelSpawnBehavior::UseWorldTranslation { .. } = ldtk_settings.level_spawn_behavior {
            if let Some(level) = ldtk_asset.get_level(&LevelSelection::Iid(level_iid.to_string())) {
                let level_coords = ldtk_pixel_coords_to_translation(
                    IVec2::new(level.world_x, level.world_y + level.px_hei),
                    0,
                );
                translation.x = level_coords.x;
                translation.y = level_coords.y;
            }
        }

        child_builder
            .spawn_empty()
            .insert(LevelIid::new(level_iid))
            .insert(level_handle.clone())
            .insert(SpatialBundle {
                transform: Transform::from_translation(translation),
                ..default()
            })
            .insert(Name::new(
                ldtk_asset
                    .get_level(&LevelSelection::Iid(level_iid.to_string()))
                    .unwrap()
                    .identifier
                    .to_owned(),
            ));
>>>>>>> ad834552
    }

    child_builder
        .spawn_empty()
        .insert(LevelIid::from(level_iid))
        .insert(SpatialBundle {
            transform: Transform::from_translation(translation),
            ..default()
        })
        .insert(Name::new(
            ldtk_asset
                .find_raw_level_by_level_selection(&LevelSelection::Iid(level_iid.to_string()))
                .unwrap()
                .identifier
                .to_owned(),
        ));
}

/// Performs all the spawning of levels, layers, chunks, bundles, entities, tiles, etc. when an
/// LdtkLevelBundle is added.
#[allow(clippy::too_many_arguments, clippy::type_complexity)]
pub fn process_ldtk_levels(
    mut commands: Commands,
    asset_server: Res<AssetServer>,
    mut images: ResMut<Assets<Image>>,
    mut texture_atlases: ResMut<Assets<TextureAtlas>>,
    ldtk_assets: Res<Assets<LdtkProject>>,
<<<<<<< HEAD
    #[cfg(feature = "external_levels")] level_assets: Res<Assets<LdtkExternalLevel>>,
=======
    level_assets: Res<Assets<LdtkLevel>>,
>>>>>>> ad834552
    ldtk_entity_map: NonSend<LdtkEntityMap>,
    ldtk_int_cell_map: NonSend<LdtkIntCellMap>,
    ldtk_query: Query<&Handle<LdtkProject>>,
    level_query: Query<
        (
            Entity,
            &LevelIid,
            &Parent,
            Option<&Respawn>,
            Option<&Children>,
        ),
        Or<(Added<LevelIid>, With<Respawn>)>,
    >,
    worldly_query: Query<&Worldly>,
    mut level_events: EventWriter<LevelEvent>,
    ldtk_settings: Res<LdtkSettings>,
) {
    for (ldtk_entity, level_iid, parent, respawn, children) in level_query.iter() {
        // Checking if the level has any children is an okay method of checking whether it has
        // already been processed.
        // Users will most likely not be adding children to the level entity betwen its creation
        // and its processing.
        //
        // Furthermore, there are no circumstances where an already-processed level entity needs to
        // be processed again.
        // In the case of respawning levels, the level entity will have its descendants *despawned*
        // first, by a separate system.
        let already_processed = matches!(children, Some(children) if !children.is_empty());

        if !already_processed {
            if let Ok(ldtk_handle) = ldtk_query.get(parent.get()) {
                if let Some(ldtk_asset) = ldtk_assets.get(ldtk_handle) {
                    // Commence the spawning
                    let tileset_definition_map: HashMap<i32, &TilesetDefinition> = ldtk_asset
                        .data()
                        .defs
                        .tilesets
                        .iter()
                        .map(|t| (t.uid, t))
                        .collect();

                    let entity_definition_map =
                        create_entity_definition_map(&ldtk_asset.data().defs.entities);

                    let layer_definition_map =
                        create_layer_definition_map(&ldtk_asset.data().defs.layers);

                    let int_grid_image_handle = &ldtk_asset.int_grid_image_handle();

                    let worldly_set = worldly_query.iter().cloned().collect();

<<<<<<< HEAD
                    if let Some(level_metadata) = ldtk_asset.level_map().get(&level_iid.to_string())
                    {
                        #[cfg(not(feature = "external_levels"))]
                        let loaded_level =
                            ldtk_asset.get_loaded_level_by_indices(level_metadata.indices());

                        #[cfg(feature = "external_levels")]
                        let loaded_level = ldtk_asset
                            .get_loaded_level_by_indices(&level_assets, level_metadata.indices());

                        if let Some(loaded_level) = loaded_level {
                            spawn_level(
                                loaded_level,
                                level_metadata.bg_image(),
                                &mut commands,
                                &asset_server,
                                &mut images,
                                &mut texture_atlases,
                                &ldtk_entity_map,
                                &ldtk_int_cell_map,
                                &entity_definition_map,
                                &layer_definition_map,
                                ldtk_asset.tileset_map(),
                                &tileset_definition_map,
                                int_grid_image_handle,
                                worldly_set,
                                ldtk_entity,
                                &ldtk_settings,
                            );
                            level_events.send(LevelEvent::Spawned(loaded_level.iid().clone()));
                        }
=======
                    if let Some(level) = level_assets.get(level_handle) {
                        spawn_level(
                            level,
                            &mut commands,
                            &asset_server,
                            &mut images,
                            &mut texture_atlases,
                            &ldtk_entity_map,
                            &ldtk_int_cell_map,
                            &entity_definition_map,
                            &layer_definition_map,
                            ldtk_asset.tileset_map(),
                            &tileset_definition_map,
                            int_grid_image_handle,
                            worldly_set,
                            ldtk_entity,
                            &ldtk_settings,
                        );
                        level_events.send(LevelEvent::Spawned(level.data().iid.clone()));
>>>>>>> ad834552
                    }

                    if respawn.is_some() {
                        commands.entity(ldtk_entity).remove::<Respawn>();
                    }
                }
            }
        }
    }
}

/// Performs the "despawning" portion of the respawn process for `Respawn` entities.
///
/// This is currently an exclusive system for scheduling purposes.
/// If we need to revert it to its non-exclusive form, copy it from commit
/// 90155a75acb6dea4c97bb92a724b741e693b100d
pub fn clean_respawn_entities(world: &mut World) {
    #[allow(clippy::type_complexity)]
    let mut system_state: SystemState<(
        Query<&Children, (With<Handle<LdtkProject>>, With<Respawn>)>,
<<<<<<< HEAD
        Query<(Entity, &LevelIid), With<Respawn>>,
        Query<&LevelIid, Without<Respawn>>,
=======
        Query<(Entity, &Handle<LdtkLevel>), With<Respawn>>,
        Query<&Handle<LdtkLevel>, Without<Respawn>>,
>>>>>>> ad834552
        Query<Entity, With<Worldly>>,
        EventWriter<LevelEvent>,
    )> = SystemState::new(world);

    let mut entities_to_despawn_recursively = Vec::new();
    let mut entities_to_despawn_descendants = Vec::new();

    {
        let (
            ldtk_worlds_to_clean,
            ldtk_levels_to_clean,
            other_ldtk_levels,
            worldly_entities,
            mut level_events,
        ) = system_state.get_mut(world);

        for world_children in ldtk_worlds_to_clean.iter() {
            for child in world_children
                .iter()
                .filter(|l| other_ldtk_levels.contains(**l) || worldly_entities.contains(**l))
            {
                entities_to_despawn_recursively.push(*child);

<<<<<<< HEAD
                if let Ok(level_iid) = other_ldtk_levels.get(*child) {
                    level_events.send(LevelEvent::Despawned(level_iid.to_string()));
=======
                if let Ok(level_handle) = other_ldtk_levels.get(*child) {
                    if let Some(level_asset) = level_assets.get(level_handle) {
                        level_events.send(LevelEvent::Despawned(level_asset.data().iid.clone()));
                    }
>>>>>>> ad834552
                }
            }
        }

        for (level_entity, level_iid) in ldtk_levels_to_clean.iter() {
            entities_to_despawn_descendants.push(level_entity);

<<<<<<< HEAD
            level_events.send(LevelEvent::Despawned(level_iid.to_string()));
=======
            if let Some(level_asset) = level_assets.get(level_handle) {
                level_events.send(LevelEvent::Despawned(level_asset.data().iid.clone()));
            }
>>>>>>> ad834552
        }
    }

    for entity in entities_to_despawn_recursively {
        world.entity_mut(entity).despawn_recursive();
    }

    for entity in entities_to_despawn_descendants {
        world.entity_mut(entity).despawn_descendants();
    }
}

/// Implements the functionality for `Worldly` components.
pub fn worldly_adoption(
    mut commands: Commands,
    mut worldly_query: Query<(&mut Transform, &Parent, Entity), Added<Worldly>>,
    transform_query: Query<(&Transform, &Parent), Without<Worldly>>,
) {
    for (mut transform, parent, entity) in worldly_query.iter_mut() {
        if let Ok((level_transform, level_parent)) = transform_query.get(parent.get()) {
            // Find the entity's world-relative transform, so it doesn't move when its parent changes
            *transform = level_transform.mul_transform(*transform);
            // Make it a child of the world
            commands.entity(level_parent.get()).add_child(entity);
        }
    }
}

/// Returns the `iid`s of levels that have spawned in this update.
///
/// Mean to be used in a chain with [fire_level_transformed_events].
pub fn detect_level_spawned_events(mut reader: EventReader<LevelEvent>) -> Vec<String> {
    let mut spawned_ids = Vec::new();
    for event in reader.iter() {
        if let LevelEvent::Spawned(id) = event {
            spawned_ids.push(id.clone());
        }
    }
    spawned_ids
}

/// Fires [LevelEvent::Transformed] events for all the entities that spawned in the previous
/// update.
///
/// Meant to be used in a chain with [detect_level_spawned_events].
pub fn fire_level_transformed_events(
    In(spawned_ids): In<Vec<String>>,
    mut writer: EventWriter<LevelEvent>,
) {
    for id in spawned_ids {
        writer.send(LevelEvent::Transformed(id));
    }
}<|MERGE_RESOLUTION|>--- conflicted
+++ resolved
@@ -4,11 +4,7 @@
 use crate::resources::SetClearColor;
 use crate::{
     app::{LdtkEntityMap, LdtkIntCellMap},
-<<<<<<< HEAD
     assets::LdtkProject,
-=======
-    assets::{LdtkLevel, LdtkProject},
->>>>>>> ad834552
     components::*,
     ldtk::TilesetDefinition,
     level::spawn_level,
@@ -125,14 +121,8 @@
         &Handle<LdtkProject>,
         Option<&Respawn>,
     )>,
-<<<<<<< HEAD
     level_iid_query: Query<&LevelIid>,
     ldtk_assets: Res<Assets<LdtkProject>>,
-=======
-    ldtk_level_query: Query<&Handle<LdtkLevel>>,
-    ldtk_assets: Res<Assets<LdtkProject>>,
-    level_assets: Res<Assets<LdtkLevel>>,
->>>>>>> ad834552
     ldtk_settings: Res<LdtkSettings>,
     mut level_events: EventWriter<LevelEvent>,
 ) {
@@ -144,15 +134,8 @@
 
             if let Some(children) = children {
                 for child in children.iter() {
-<<<<<<< HEAD
                     if let Ok(level_iid) = level_iid_query.get(*child) {
                         previous_level_maps.insert(level_iid.to_string(), child);
-=======
-                    if let Ok(level_handle) = ldtk_level_query.get(*child) {
-                        if let Some(ldtk_level) = level_assets.get(level_handle) {
-                            previous_level_maps.insert(ldtk_level.data().iid.clone(), child);
-                        }
->>>>>>> ad834552
                     }
                 }
             }
@@ -197,7 +180,6 @@
     level_iid: &str,
     ldtk_settings: &LdtkSettings,
 ) {
-<<<<<<< HEAD
     let mut translation = Vec3::ZERO;
 
     if let LevelSpawnBehavior::UseWorldTranslation { .. } = ldtk_settings.level_spawn_behavior {
@@ -211,42 +193,11 @@
             translation.x = level_coords.x;
             translation.y = level_coords.y;
         }
-=======
-    if let Some(level_handle) = ldtk_asset.level_map().get(level_iid) {
-        let mut translation = Vec3::ZERO;
-
-        if let LevelSpawnBehavior::UseWorldTranslation { .. } = ldtk_settings.level_spawn_behavior {
-            if let Some(level) = ldtk_asset.get_level(&LevelSelection::Iid(level_iid.to_string())) {
-                let level_coords = ldtk_pixel_coords_to_translation(
-                    IVec2::new(level.world_x, level.world_y + level.px_hei),
-                    0,
-                );
-                translation.x = level_coords.x;
-                translation.y = level_coords.y;
-            }
-        }
-
-        child_builder
-            .spawn_empty()
-            .insert(LevelIid::new(level_iid))
-            .insert(level_handle.clone())
-            .insert(SpatialBundle {
-                transform: Transform::from_translation(translation),
-                ..default()
-            })
-            .insert(Name::new(
-                ldtk_asset
-                    .get_level(&LevelSelection::Iid(level_iid.to_string()))
-                    .unwrap()
-                    .identifier
-                    .to_owned(),
-            ));
->>>>>>> ad834552
     }
 
     child_builder
         .spawn_empty()
-        .insert(LevelIid::from(level_iid))
+        .insert(LevelIid::new(level_iid))
         .insert(SpatialBundle {
             transform: Transform::from_translation(translation),
             ..default()
@@ -269,11 +220,7 @@
     mut images: ResMut<Assets<Image>>,
     mut texture_atlases: ResMut<Assets<TextureAtlas>>,
     ldtk_assets: Res<Assets<LdtkProject>>,
-<<<<<<< HEAD
     #[cfg(feature = "external_levels")] level_assets: Res<Assets<LdtkExternalLevel>>,
-=======
-    level_assets: Res<Assets<LdtkLevel>>,
->>>>>>> ad834552
     ldtk_entity_map: NonSend<LdtkEntityMap>,
     ldtk_int_cell_map: NonSend<LdtkIntCellMap>,
     ldtk_query: Query<&Handle<LdtkProject>>,
@@ -325,7 +272,6 @@
 
                     let worldly_set = worldly_query.iter().cloned().collect();
 
-<<<<<<< HEAD
                     if let Some(level_metadata) = ldtk_asset.level_map().get(&level_iid.to_string())
                     {
                         #[cfg(not(feature = "external_levels"))]
@@ -357,27 +303,6 @@
                             );
                             level_events.send(LevelEvent::Spawned(loaded_level.iid().clone()));
                         }
-=======
-                    if let Some(level) = level_assets.get(level_handle) {
-                        spawn_level(
-                            level,
-                            &mut commands,
-                            &asset_server,
-                            &mut images,
-                            &mut texture_atlases,
-                            &ldtk_entity_map,
-                            &ldtk_int_cell_map,
-                            &entity_definition_map,
-                            &layer_definition_map,
-                            ldtk_asset.tileset_map(),
-                            &tileset_definition_map,
-                            int_grid_image_handle,
-                            worldly_set,
-                            ldtk_entity,
-                            &ldtk_settings,
-                        );
-                        level_events.send(LevelEvent::Spawned(level.data().iid.clone()));
->>>>>>> ad834552
                     }
 
                     if respawn.is_some() {
@@ -398,13 +323,8 @@
     #[allow(clippy::type_complexity)]
     let mut system_state: SystemState<(
         Query<&Children, (With<Handle<LdtkProject>>, With<Respawn>)>,
-<<<<<<< HEAD
         Query<(Entity, &LevelIid), With<Respawn>>,
         Query<&LevelIid, Without<Respawn>>,
-=======
-        Query<(Entity, &Handle<LdtkLevel>), With<Respawn>>,
-        Query<&Handle<LdtkLevel>, Without<Respawn>>,
->>>>>>> ad834552
         Query<Entity, With<Worldly>>,
         EventWriter<LevelEvent>,
     )> = SystemState::new(world);
@@ -428,15 +348,8 @@
             {
                 entities_to_despawn_recursively.push(*child);
 
-<<<<<<< HEAD
                 if let Ok(level_iid) = other_ldtk_levels.get(*child) {
                     level_events.send(LevelEvent::Despawned(level_iid.to_string()));
-=======
-                if let Ok(level_handle) = other_ldtk_levels.get(*child) {
-                    if let Some(level_asset) = level_assets.get(level_handle) {
-                        level_events.send(LevelEvent::Despawned(level_asset.data().iid.clone()));
-                    }
->>>>>>> ad834552
                 }
             }
         }
@@ -444,13 +357,7 @@
         for (level_entity, level_iid) in ldtk_levels_to_clean.iter() {
             entities_to_despawn_descendants.push(level_entity);
 
-<<<<<<< HEAD
             level_events.send(LevelEvent::Despawned(level_iid.to_string()));
-=======
-            if let Some(level_asset) = level_assets.get(level_handle) {
-                level_events.send(LevelEvent::Despawned(level_asset.data().iid.clone()));
-            }
->>>>>>> ad834552
         }
     }
 
